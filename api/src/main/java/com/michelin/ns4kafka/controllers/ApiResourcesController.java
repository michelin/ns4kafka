package com.michelin.ns4kafka.controllers;

import io.micronaut.core.annotation.Introspected;
import io.micronaut.http.annotation.Controller;
import io.micronaut.http.annotation.Get;
import io.micronaut.security.rules.SecurityRule;
import lombok.Builder;
import lombok.Getter;
import lombok.Setter;

import javax.annotation.security.RolesAllowed;
import java.util.List;

@RolesAllowed(SecurityRule.IS_ANONYMOUS)
@Controller("/api-resources")
public class ApiResourcesController {
<<<<<<< HEAD
    public static final ResourceDefinition ACL = ResourceDefinition.builder()
            .kind("AccessControlEntry")
            .namespaced(true)
            .synchronizable(false)
            .path("acls")
            .names(List.of("acls", "acl", "ac"))
            .build();
    public static final ResourceDefinition CONNECTOR = ResourceDefinition.builder()
            .kind("Connector")
            .namespaced(true)
            .synchronizable(true)
            .path("connects")
            .names(List.of("connects", "connect", "co"))
            .build();
    public static final ResourceDefinition ROLE_BINDING = ResourceDefinition.builder()
            .kind("RoleBinding")
            .namespaced(true)
            .synchronizable(false)
            .path("role-bindings")
            .names(List.of("rolebindings", "rolebinding", "rb"))
            .build();
    public static final ResourceDefinition TOPIC = ResourceDefinition.builder()
            .kind("Topic")
            .namespaced(true)
            .synchronizable(true)
            .path("topics")
            .names(List.of("topics", "topic", "to"))
            .build();
    public static final ResourceDefinition NAMESPACE = ResourceDefinition.builder()
            .kind("Namespace")
=======

    @Get
    public List<ResourceDefinition> list() {
        return List.of(
                // TODO generate from Resource classes
                // Namespaced Resources
                ResourceDefinition.builder()
                        .kind("AccessControlEntry")
                        .namespaced(true)
                        .synchronizable(false)
                        .path("acls")
                        .names(List.of("acls", "acl", "ac"))
                        .build(),
                ResourceDefinition.builder()
                        .kind("Connector")
                        .namespaced(true)
                        .synchronizable(true)
                        .path("connects")
                        .names(List.of("connects", "connect", "co"))
                        .build(),
                ResourceDefinition.builder()
                        .kind("RoleBinding")
                        .namespaced(true)
                        .synchronizable(false)
                        .path("role-bindings")
                        .names(List.of("rolebindings", "rolebinding", "rb"))
                        .build(),
                ResourceDefinition.builder()
                        .kind("Topic")
                        .namespaced(true)
                        .synchronizable(true)
                        .path("topics")
                        .names(List.of("topics", "topic", "to"))
                        .build(),
                ResourceDefinition.builder()
                        .kind("KafkaStream")
                        .namespaced(true)
                        .synchronizable(true)
                        .path("streams")
                        .names(List.of("streams", "stream", "st"))
                        .build(),
                // Non-Namespaced Resources
                ResourceDefinition.builder()
                        .kind("Namespace")
>>>>>>> 50473803
                        .namespaced(false)
                        .synchronizable(false)
                        .path("namespaces")
                        .names(List.of("namespaces", "namespace", "ns"))
            .build();

    @Get
    public List<ResourceDefinition> list() {
        return List.of(
                ACL,
                CONNECTOR,
                ROLE_BINDING,
                TOPIC,
                NAMESPACE
                );
    }

    @Introspected
    @Builder
    @Getter
    @Setter
    public static class ResourceDefinition {
        private String kind;
        private boolean namespaced;
        private boolean synchronizable;
        private String path;
        private List<String> names;
    }
}<|MERGE_RESOLUTION|>--- conflicted
+++ resolved
@@ -14,7 +14,6 @@
 @RolesAllowed(SecurityRule.IS_ANONYMOUS)
 @Controller("/api-resources")
 public class ApiResourcesController {
-<<<<<<< HEAD
     public static final ResourceDefinition ACL = ResourceDefinition.builder()
             .kind("AccessControlEntry")
             .namespaced(true)
@@ -28,6 +27,13 @@
             .synchronizable(true)
             .path("connects")
             .names(List.of("connects", "connect", "co"))
+            .build();
+    public static final ResourceDefinition KSTREAM = ResourceDefinition.builder()
+            .kind("KafkaStream")
+            .namespaced(true)
+            .synchronizable(true)
+            .path("streams")
+            .names(List.of("streams", "stream", "st"))
             .build();
     public static final ResourceDefinition ROLE_BINDING = ResourceDefinition.builder()
             .kind("RoleBinding")
@@ -45,52 +51,6 @@
             .build();
     public static final ResourceDefinition NAMESPACE = ResourceDefinition.builder()
             .kind("Namespace")
-=======
-
-    @Get
-    public List<ResourceDefinition> list() {
-        return List.of(
-                // TODO generate from Resource classes
-                // Namespaced Resources
-                ResourceDefinition.builder()
-                        .kind("AccessControlEntry")
-                        .namespaced(true)
-                        .synchronizable(false)
-                        .path("acls")
-                        .names(List.of("acls", "acl", "ac"))
-                        .build(),
-                ResourceDefinition.builder()
-                        .kind("Connector")
-                        .namespaced(true)
-                        .synchronizable(true)
-                        .path("connects")
-                        .names(List.of("connects", "connect", "co"))
-                        .build(),
-                ResourceDefinition.builder()
-                        .kind("RoleBinding")
-                        .namespaced(true)
-                        .synchronizable(false)
-                        .path("role-bindings")
-                        .names(List.of("rolebindings", "rolebinding", "rb"))
-                        .build(),
-                ResourceDefinition.builder()
-                        .kind("Topic")
-                        .namespaced(true)
-                        .synchronizable(true)
-                        .path("topics")
-                        .names(List.of("topics", "topic", "to"))
-                        .build(),
-                ResourceDefinition.builder()
-                        .kind("KafkaStream")
-                        .namespaced(true)
-                        .synchronizable(true)
-                        .path("streams")
-                        .names(List.of("streams", "stream", "st"))
-                        .build(),
-                // Non-Namespaced Resources
-                ResourceDefinition.builder()
-                        .kind("Namespace")
->>>>>>> 50473803
                         .namespaced(false)
                         .synchronizable(false)
                         .path("namespaces")
@@ -102,6 +62,7 @@
         return List.of(
                 ACL,
                 CONNECTOR,
+                KSTREAM,
                 ROLE_BINDING,
                 TOPIC,
                 NAMESPACE
