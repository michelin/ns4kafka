package com.michelin.ns4kafka.controllers;

import com.michelin.ns4kafka.models.connector.ChangeConnectorState;
import com.michelin.ns4kafka.models.connector.Connector;
import com.michelin.ns4kafka.models.Namespace;
import com.michelin.ns4kafka.services.KafkaConnectService;
import com.michelin.ns4kafka.services.ResourceQuotaService;
import io.micronaut.http.HttpResponse;
import io.micronaut.http.HttpStatus;
import io.micronaut.http.MutableHttpResponse;
import io.micronaut.http.annotation.*;
import io.micronaut.scheduling.TaskExecutors;
import io.micronaut.scheduling.annotation.ExecuteOn;
import io.reactivex.Single;
import io.swagger.v3.oas.annotations.tags.Tag;

import javax.inject.Inject;
import javax.validation.Valid;
import java.time.Instant;
import java.util.Date;
import java.util.List;
import java.util.Optional;
import java.util.stream.Collectors;

@Tag(name = "Connects")
@Controller(value = "/api/namespaces/{namespace}/connects")
@ExecuteOn(TaskExecutors.IO)
public class ConnectController extends NamespacedResourceController {
    /**
     * Message threw when namespace is not owner of the given connector
     */
    private static final String NAMESPACE_NOT_OWNER = "Namespace not owner of this connector %s.";

    /**
     * Connector service
     */
    @Inject
    KafkaConnectService kafkaConnectService;

<<<<<<< HEAD
=======
    /**
     * The resource quota service
     */
    @Inject
    ResourceQuotaService resourceQuotaService;

>>>>>>> 1f2443c1
    /**
     * Get all the connectors by namespace
     * @param namespace The namespace
     * @return A list of connectors
     */
    @Get
    public List<Connector> list(String namespace) {
        return kafkaConnectService.findAllForNamespace(getNamespace(namespace));
    }

    /**
     * Get the last version of a connector by namespace and name
     * @param namespace The namespace
     * @param connector The name
     * @return A connector
     */
    @Get("/{connector}")
    public Optional<Connector> getConnector(String namespace, String connector) {
        return kafkaConnectService.findByName(getNamespace(namespace), connector);
    }

    /**
     * Delete all connectors under the given name
     * @param namespace The current namespace
     * @param connector The current connector name to delete
     * @param dryrun Run in dry mode or not
     * @return A HTTP response
     */
    @Status(HttpStatus.NO_CONTENT)
    @Delete("/{connector}{?dryrun}")
    public Single<HttpResponse<Void>> deleteConnector(String namespace, String connector, @QueryValue(defaultValue = "false") boolean dryrun) {
        Namespace ns = getNamespace(namespace);

        // Validate ownership
        if (!kafkaConnectService.isNamespaceOwnerOfConnect(ns, connector)) {
            return Single.error(new ResourceValidationException(List.of(String.format(NAMESPACE_NOT_OWNER, connector)),
                    "Connector", connector));
        }

        Optional<Connector> optionalConnector = kafkaConnectService.findByName(ns, connector);
        if (optionalConnector.isEmpty()) {
            return Single.just(HttpResponse.notFound());
        }

        if (dryrun) {
            return Single.just(HttpResponse.noContent());
        }

        Connector connectorToDelete = optionalConnector.get();
        sendEventLog(connectorToDelete.getKind(),
                connectorToDelete.getMetadata(),
                ApplyStatus.deleted,
                connectorToDelete.getSpec(),
                null);

        return kafkaConnectService
                .delete(ns, optionalConnector.get())
                .map(httpResponse -> HttpResponse.noContent());
    }

    /**
     * Publish a connector
     * @param namespace The namespace
     * @param connector  The connector to create
     * @param dryrun Does the creation is a dry run
     * @return The created schema
     */
    @Post("{?dryrun}")
    public Single<HttpResponse<Connector>> apply(String namespace, @Valid @Body Connector connector, @QueryValue(defaultValue = "false") boolean dryrun) {
        Namespace ns = getNamespace(namespace);

        // Validate ownership
        if (!kafkaConnectService.isNamespaceOwnerOfConnect(ns, connector.getMetadata().getName())) {
            return Single.error(new ResourceValidationException(List.of(String.format(NAMESPACE_NOT_OWNER, connector.getMetadata().getName())),
                    connector.getKind(), connector.getMetadata().getName()));
        }

        // Set / Override name in spec.config.name, required for several Kafka Connect API calls
        // This is a response to projects setting a value A in metadata.name, and a value B in spec.config.name
        // I have considered alternatives :
        // - Make name in spec.config forbidden, and set it only when necessary (API calls)
        // - Mask it in the resulting list connectors so that the synchronization process doesn't see changes
        // I prefer to go this way for 2 reasons:
        // - It is backward compatible with teams that already define name in spec.config.name
        // - It doesn't impact the code as much (single line vs 10+ lines)
        connector.getSpec().getConfig().put("name", connector.getMetadata().getName());

        // Validate locally
        return kafkaConnectService.validateLocally(ns, connector)
                .flatMap(validationErrors -> {
                    if (!validationErrors.isEmpty()) {
                        return Single.error(new ResourceValidationException(validationErrors, connector.getKind(), connector.getMetadata().getName()));
                    }

                    // Validate against connect rest API /validate
                    return kafkaConnectService.validateRemotely(ns, connector)
                            .flatMap(remoteValidationErrors -> {
                                if (!remoteValidationErrors.isEmpty()) {
                                    return Single.error(new ResourceValidationException(remoteValidationErrors, connector.getKind(), connector.getMetadata().getName()));
                                }

                                // Augment with server side fields
                                connector.getMetadata().setCreationTimestamp(Date.from(Instant.now()));
                                connector.getMetadata().setCluster(ns.getMetadata().getCluster());
                                connector.getMetadata().setNamespace(ns.getMetadata().getName());
                                connector.setStatus(Connector.ConnectorStatus.builder()
                                        .state(Connector.TaskState.UNASSIGNED)
                                        .build());

                                Optional<Connector> existingConnector = kafkaConnectService.findByName(ns, connector.getMetadata().getName());
                                if (existingConnector.isPresent() && existingConnector.get().equals(connector)) {
                                    return Single.just(formatHttpResponse(existingConnector.get(), ApplyStatus.unchanged));
                                }

                                ApplyStatus status = existingConnector.isPresent() ? ApplyStatus.changed : ApplyStatus.created;
                                if (dryrun) {
                                    return Single.just(formatHttpResponse(connector, status));
                                }

                                // Only check quota on connector creation
                                if (status.equals(ApplyStatus.created)) {
                                    List<String> quotaErrors = resourceQuotaService.validateConnectorQuota(ns);
                                    if (!quotaErrors.isEmpty()) {
                                        return Single.error(new ResourceValidationException(quotaErrors, connector.getKind(), connector.getMetadata().getName()));
                                    }
                                }

                                sendEventLog(connector.getKind(), connector.getMetadata(), status,
                                        existingConnector.<Object>map(Connector::getSpec).orElse(null), connector.getSpec());

                                return Single.just(formatHttpResponse(kafkaConnectService.createOrUpdate(connector), status));
                            });
                });
    }

    /**
     * Change the state of a connector
     * @param namespace The namespace
     * @param connector The connector to update the state
     * @param changeConnectorState The state to set
     * @return The change connector state response
     */
    @Post("/{connector}/change-state")
    public Single<MutableHttpResponse<ChangeConnectorState>> changeState(String namespace, String connector, @Body @Valid ChangeConnectorState changeConnectorState) {
        Namespace ns = getNamespace(namespace);

        if (!kafkaConnectService.isNamespaceOwnerOfConnect(ns, connector)) {
            return Single.error(new ResourceValidationException(List.of(String.format(NAMESPACE_NOT_OWNER, connector)),
                    "Connector", connector));
        }

        Optional<Connector> optionalConnector = kafkaConnectService.findByName(ns, connector);

        if (optionalConnector.isEmpty()) {
            return Single.just(HttpResponse.notFound());
        }

        Single<HttpResponse<Void>> response;
        switch (changeConnectorState.getSpec().getAction()) {
            case restart:
                response = kafkaConnectService.restart(ns, optionalConnector.get());
                break;
            case pause:
                response = kafkaConnectService.pause(ns, optionalConnector.get());
                break;
            case resume:
                response = kafkaConnectService.resume(ns, optionalConnector.get());
                break;
            default:
                return Single.error(new IllegalStateException("Unspecified action " + changeConnectorState.getSpec().getAction()));
        }

        return response
                .doOnEvent((httpResponse, httpError) -> {
                    if (httpResponse != null) {
                        changeConnectorState.setStatus(ChangeConnectorState.ChangeConnectorStateStatus.builder()
                                .success(true)
                                .code(httpResponse.status())
                                .build());
                    }

                    if (httpError != null) {
                        changeConnectorState.setStatus(ChangeConnectorState.ChangeConnectorStateStatus.builder()
                                .success(false)
                                .code(HttpStatus.INTERNAL_SERVER_ERROR)
                                .errorMessage(httpError.getMessage())
                                .build());
                    }

                    changeConnectorState.setMetadata(optionalConnector.get().getMetadata());
                    changeConnectorState.getMetadata().setCreationTimestamp(Date.from(Instant.now()));
                })
                .map(httpResponse -> HttpResponse.ok(changeConnectorState))
                .onErrorReturnItem(HttpResponse.ok(changeConnectorState));
    }

    /**
     * Import unsynchronized connectors
     * @param namespace The namespace
     * @param dryrun Is dry run mode or not ?
     * @return The list of imported connectors
     */
    @Post("/_/import{?dryrun}")
    public Single<List<Connector>> importResources(String namespace, @QueryValue(defaultValue = "false") boolean dryrun) {
        Namespace ns = getNamespace(namespace);
        return kafkaConnectService.listUnsynchronizedConnectors(ns)
            .map(unsynchronizedConnectors -> {
                unsynchronizedConnectors.forEach(connector -> {
                    connector.getMetadata().setCreationTimestamp(Date.from(Instant.now()));
                    connector.getMetadata().setCluster(ns.getMetadata().getCluster());
                    connector.getMetadata().setNamespace(ns.getMetadata().getName());
                });

                if (dryrun) {
                    return unsynchronizedConnectors;
                }

                return unsynchronizedConnectors
                        .stream()
                        .map(connector -> {
                            sendEventLog(connector.getKind(), connector.getMetadata(), ApplyStatus.created, null, connector.getSpec());
                            return kafkaConnectService.createOrUpdate(connector);
                        })
                        .collect(Collectors.toList());
            });
    }
}<|MERGE_RESOLUTION|>--- conflicted
+++ resolved
@@ -37,15 +37,12 @@
     @Inject
     KafkaConnectService kafkaConnectService;
 
-<<<<<<< HEAD
-=======
     /**
      * The resource quota service
      */
     @Inject
     ResourceQuotaService resourceQuotaService;
 
->>>>>>> 1f2443c1
     /**
      * Get all the connectors by namespace
      * @param namespace The namespace
