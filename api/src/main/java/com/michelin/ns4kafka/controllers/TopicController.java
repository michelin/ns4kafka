package com.michelin.ns4kafka.controllers;

import com.michelin.ns4kafka.models.Namespace;
import com.michelin.ns4kafka.models.Topic;
import com.michelin.ns4kafka.services.TopicService;
import io.micronaut.http.HttpResponse;
import io.micronaut.http.HttpStatus;
import io.micronaut.http.annotation.*;
import io.swagger.v3.oas.annotations.tags.Tag;

import javax.inject.Inject;
import javax.validation.Valid;
import java.time.Instant;
import java.util.Date;
import java.util.List;
import java.util.Optional;
import java.util.concurrent.ExecutionException;
<<<<<<< HEAD
=======
import java.util.concurrent.TimeoutException;
import java.util.stream.Collectors;
>>>>>>> 6f7e1dd9

@Tag(name = "Topics")
@Controller(value = "/api/namespaces/{namespace}/topics")
public class TopicController extends NamespacedResourceController {
    @Inject
    TopicService topicService;

    /**
     * @param namespace The namespace to query
     * @return The list of all Topics names available for that namespace (owned and accessible)
     */
    @Get
    public List<Topic> list(String namespace) {
        //TODO ?labelSelector=environment%3Dproduction,tier%3Dfrontend

        Namespace ns = getNamespace(namespace);
        //TODO TopicList
        return topicService.findAllForNamespace(ns);
    }

    @Get("/{topic}")
    public Optional<Topic> getTopic(String namespace, String topic) {

        Namespace ns = getNamespace(namespace);
        Optional<Topic> optionalTopic = topicService.findByName(ns, topic);

        return optionalTopic;
    }

    @Post("{?dryrun}")
    public Topic apply(String namespace, @Valid @Body Topic topic, @QueryValue(defaultValue = "false") boolean dryrun) {

        //TODO
        // 1. (Done) User Allowed ?
        //   -> User belongs to group and operation/resource is allowed on this namespace ?
        //   -> Managed in RessourceBasedSecurityRule class
        // 2. Topic already exists ?
        //   -> Reject Request ?
        //   -> Treat Request as and Update ?
        // 3. Request Valid ?
        //   -> Topics parameters are allowed for this namespace ConstraintsValidatorSet
        // 4. Store in datastore
        Namespace ns = getNamespace(namespace);

        Optional<Topic> existingTopic = topicService.findByName(ns, topic.getMetadata().getName());

        //2. Request is valid ?
        List<String> validationErrors = ns.getSpec().getTopicValidator().validate(topic, ns);

        if (existingTopic.isEmpty()) {
            //Creation
            //Topic namespace ownership validation
            if (!topicService.isNamespaceOwnerOfTopic(namespace, topic.getMetadata().getName())) {
                validationErrors.add("Invalid value " + topic.getMetadata().getName()
                        + " for name: Namespace not OWNER of this topic");
            }

        } else {
            //2.2 forbidden changes when updating (partitions, replicationFactor)
            if (existingTopic.get().getSpec().getPartitions() != topic.getSpec().getPartitions()) {
                validationErrors.add("Invalid value " + topic.getSpec().getPartitions()
                        + " for configuration partitions: Value is immutable ("
                        + existingTopic.get().getSpec().getPartitions() + ")");
            }
            if (existingTopic.get().getSpec().getReplicationFactor() != topic.getSpec().getReplicationFactor()) {
                validationErrors.add("Invalid value " + topic.getSpec().getReplicationFactor()
                        + " for configuration replication.factor: Value is immutable ("
                        + existingTopic.get().getSpec().getReplicationFactor() + ")");
            }
        }
        if (!validationErrors.isEmpty()) {
            throw new ResourceValidationException(validationErrors);
        }

        //3. Fill server-side fields (server side metadata + status)
        topic.getMetadata().setCreationTimestamp(Date.from(Instant.now()));
        topic.getMetadata().setCluster(ns.getMetadata().getCluster());
        topic.getMetadata().setNamespace(ns.getMetadata().getName());
        topic.setStatus(Topic.TopicStatus.ofPending());

        if(existingTopic.isPresent() && existingTopic.get().equals(topic)){
            return existingTopic.get();
        }

        if (dryrun) {
            return topic;
        }

        return topicService.create(topic);
    }

    @Status(HttpStatus.NO_CONTENT)
    @Delete("/{topic}{?dryrun}")
    public HttpResponse deleteTopic(String namespace, String topic, @QueryValue(defaultValue = "false") boolean dryrun) {

        Namespace ns = getNamespace(namespace);

        String cluster = ns.getMetadata().getCluster();
        // allowed ?
        if (!topicService.isNamespaceOwnerOfTopic(namespace, topic))
            return HttpResponse.unauthorized();

        // exists ?
        Optional<Topic> optionalTopic = topicService.findByName(ns, topic);

        if (optionalTopic.isEmpty())
            return HttpResponse.notFound();

        if (dryrun) {
            return HttpResponse.noContent();
        }

        //1. delete from ns4kafka
        //2. delete from cluster
        topicService.delete(optionalTopic.get());

        return HttpResponse.noContent();
    }

<<<<<<< HEAD
    @Post("{topic}/empty{?dryrun}")
    public HttpResponse<?> empty(String namespace, String topic, @QueryValue(defaultValue = "false") boolean dryrun) {
        Namespace ns = getNamespace(namespace);
        // allowed ?
        if (!topicService.isNamespaceOwnerOfTopic(namespace, topic))
            return HttpResponse.unauthorized();

        // exists ?

        Optional<Topic> optionalTopic = topicService.findByName(ns, topic);
        if (optionalTopic.isEmpty())
            return HttpResponse.notFound();


        try {
            if (!dryrun) {
                topicService.empty(ns, optionalTopic.get());
            }
            return HttpResponse.noContent();
        } catch (ExecutionException | InterruptedException e) {
          return HttpResponse.badRequest(e.getMessage());
        }

    }
=======
    @Post("/_/import{?dryrun}")
    public List<Topic> importResources(String namespace, @QueryValue(defaultValue = "false") boolean dryrun)
            throws ExecutionException, InterruptedException, TimeoutException {

        Namespace ns = getNamespace(namespace);

        List<Topic> unsynchronizedTopics = topicService.listUnsynchronizedTopics(ns);

        // Augment
        unsynchronizedTopics.forEach(topic -> {
            topic.getMetadata().setCreationTimestamp(Date.from(Instant.now()));
                topic.getMetadata().setCluster(ns.getMetadata().getCluster());
                topic.getMetadata().setNamespace(ns.getMetadata().getName());
                topic.setStatus(Topic.TopicStatus.builder()
                        .phase(Topic.TopicPhase.Success)
                        .message("Imported from cluster")
                        .build());
        });

        if (dryrun) {
            return unsynchronizedTopics;
        }

        List<Topic> synchronizedTopics = unsynchronizedTopics.stream()
                .map(topic -> topicService.create(topic))
                .collect(Collectors.toList());
        return synchronizedTopics;
    }

>>>>>>> 6f7e1dd9

    public enum TopicListLimit {
        ALL, OWNED, ACCESS_GIVEN
    }
}<|MERGE_RESOLUTION|>--- conflicted
+++ resolved
@@ -15,11 +15,8 @@
 import java.util.List;
 import java.util.Optional;
 import java.util.concurrent.ExecutionException;
-<<<<<<< HEAD
-=======
 import java.util.concurrent.TimeoutException;
 import java.util.stream.Collectors;
->>>>>>> 6f7e1dd9
 
 @Tag(name = "Topics")
 @Controller(value = "/api/namespaces/{namespace}/topics")
@@ -139,32 +136,6 @@
         return HttpResponse.noContent();
     }
 
-<<<<<<< HEAD
-    @Post("{topic}/empty{?dryrun}")
-    public HttpResponse<?> empty(String namespace, String topic, @QueryValue(defaultValue = "false") boolean dryrun) {
-        Namespace ns = getNamespace(namespace);
-        // allowed ?
-        if (!topicService.isNamespaceOwnerOfTopic(namespace, topic))
-            return HttpResponse.unauthorized();
-
-        // exists ?
-
-        Optional<Topic> optionalTopic = topicService.findByName(ns, topic);
-        if (optionalTopic.isEmpty())
-            return HttpResponse.notFound();
-
-
-        try {
-            if (!dryrun) {
-                topicService.empty(ns, optionalTopic.get());
-            }
-            return HttpResponse.noContent();
-        } catch (ExecutionException | InterruptedException e) {
-          return HttpResponse.badRequest(e.getMessage());
-        }
-
-    }
-=======
     @Post("/_/import{?dryrun}")
     public List<Topic> importResources(String namespace, @QueryValue(defaultValue = "false") boolean dryrun)
             throws ExecutionException, InterruptedException, TimeoutException {
@@ -193,8 +164,30 @@
                 .collect(Collectors.toList());
         return synchronizedTopics;
     }
+    @Post("{topic}/empty{?dryrun}")
+    public HttpResponse<?> empty(String namespace, String topic, @QueryValue(defaultValue = "false") boolean dryrun) {
+        Namespace ns = getNamespace(namespace);
+        // allowed ?
+        if (!topicService.isNamespaceOwnerOfTopic(namespace, topic))
+            return HttpResponse.unauthorized();
 
->>>>>>> 6f7e1dd9
+        // exists ?
+
+        Optional<Topic> optionalTopic = topicService.findByName(ns, topic);
+        if (optionalTopic.isEmpty())
+            return HttpResponse.notFound();
+
+
+        try {
+            if (!dryrun) {
+                topicService.empty(ns, optionalTopic.get());
+            }
+            return HttpResponse.noContent();
+        } catch (ExecutionException | InterruptedException e) {
+            return HttpResponse.badRequest(e.getMessage());
+        }
+
+    }
 
     public enum TopicListLimit {
         ALL, OWNED, ACCESS_GIVEN
