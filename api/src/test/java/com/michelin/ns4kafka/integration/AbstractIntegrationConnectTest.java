--- conflicted
+++ resolved
@@ -19,9 +19,6 @@
         Map<String, String> brokerProps = super.getProperties();
 
         if (connect == null || !connect.isRunning()) {
-<<<<<<< HEAD
-            connect = new KafkaConnectContainer(DockerImageName.parse("confluentinc/cp-kafka-connect:" + CONFLUENT_VERSION), "kafka:9092")
-=======
             //registry = new SchemaRegistryContainer(DockerImageName.parse("confluentinc/cp-schema-registry:" + CONFLUENT_VERSION), "kafka:9092");
             //registry.start();
             connect = new KafkaConnectContainer(DockerImageName.parse("confluentinc/cp-kafka-connect:" + CONFLUENT_VERSION),
@@ -29,7 +26,6 @@
                     .withEnv("CONNECT_SASL_MECHANISM", "PLAIN")
                     .withEnv("CONNECT_SECURITY_PROTOCOL", "SASL_PLAINTEXT")
                     .withEnv("CONNECT_SASL_JAAS_CONFIG", "org.apache.kafka.common.security.plain.PlainLoginModule required username=\"admin\" password=\"admin\";")
->>>>>>> d9c85245
                     .withNetwork(network);
             connect.start();
         }
