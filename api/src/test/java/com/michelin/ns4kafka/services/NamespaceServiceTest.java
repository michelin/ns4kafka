--- conflicted
+++ resolved
@@ -1,10 +1,5 @@
 package com.michelin.ns4kafka.services;
 
-<<<<<<< HEAD
-import com.michelin.ns4kafka.models.Namespace;
-import com.michelin.ns4kafka.models.Namespace.NamespaceSpec;
-import com.michelin.ns4kafka.models.ObjectMeta;
-=======
 import static org.junit.jupiter.api.Assertions.assertEquals;
 import static org.junit.jupiter.api.Assertions.assertTrue;
 import static org.mockito.Mockito.when;
@@ -20,234 +15,262 @@
 import com.michelin.ns4kafka.services.executors.KafkaAsyncExecutorConfig;
 import com.michelin.ns4kafka.services.executors.KafkaAsyncExecutorConfig.ConnectConfig;
 
-import org.junit.jupiter.api.Assertions;
->>>>>>> 358fceb6
+
 import org.junit.jupiter.api.Test;
 import org.junit.jupiter.api.extension.ExtendWith;
 import org.mockito.InjectMocks;
 import org.mockito.Mock;
-<<<<<<< HEAD
-=======
 import org.mockito.Spy;
->>>>>>> 358fceb6
 import org.mockito.junit.jupiter.MockitoExtension;
-
-import java.util.List;
-
-import static org.junit.jupiter.api.Assertions.assertTrue;
-import static org.mockito.Mockito.when;
 
 @ExtendWith(MockitoExtension.class)
 public class NamespaceServiceTest {
 
     @Mock
-<<<<<<< HEAD
+    NamespaceRepository namespaceRepository;
+    @Mock
     TopicService topicService;
     @Mock
     RoleBindingService roleBindingService;
     @Mock
     AccessControlEntryService accessControlEntryService;
+
+    @Spy
+    List<KafkaAsyncExecutorConfig> kafkaConfigList = new ArrayList<>();
 
     @InjectMocks
     NamespaceService namespaceService;
-    
+
+    @Test
+    void validationCreationNoClusterFail() {
+
+        Namespace ns = Namespace.builder()
+                .metadata(ObjectMeta.builder()
+                        .name("namespace")
+                        .cluster("local")
+                        .build())
+                .spec(NamespaceSpec.builder()
+                        .connectClusters(List.of("local-name"))
+                        .build())
+                .build();
+
+        when(namespaceRepository.findAllForCluster("local")).thenReturn(List.of());
+
+        List<String> result = namespaceService.validateCreation(ns);
+        assertEquals(1, result.size());
+        assertEquals("Invalid value local for cluster: Cluster doesn't exist", result.get(0));
+
+    }
+
+    @Test
+    void validationCreationKafkaUserAlreadyExistFail() {
+
+        Namespace ns = Namespace.builder()
+                .metadata(ObjectMeta.builder()
+                        .name("namespace")
+                        .cluster("local")
+                        .build())
+                .spec(NamespaceSpec.builder()
+                        .connectClusters(List.of("local-name"))
+                        .kafkaUser("user")
+                        .build())
+                .build();
+
+        Namespace ns2 = Namespace.builder()
+                .metadata(ObjectMeta.builder()
+                        .name("namespace2")
+                        .cluster("local")
+                        .build())
+                .spec(NamespaceSpec.builder()
+                        .connectClusters(List.of("local-name"))
+                        .kafkaUser("user")
+                        .build())
+                .build();
+
+        KafkaAsyncExecutorConfig kafka = new KafkaAsyncExecutorConfig("local");
+        kafkaConfigList.add(kafka);
+
+        when(namespaceRepository.findAllForCluster("local")).thenReturn(List.of(ns2));
+
+        List<String> result = namespaceService.validateCreation(ns);
+        assertEquals(1, result.size());
+        assertEquals("Invalid value user for user: KafkaUser already exists", result.get(0));
+
+    }
+
+    @Test
+    void validateCreationNoNamespaceSuccess() {
+
+        Namespace ns = Namespace.builder()
+                .metadata(ObjectMeta.builder()
+                        .name("namespace")
+                        .cluster("local")
+                        .build())
+                .spec(NamespaceSpec.builder()
+                        .connectClusters(List.of("local-name"))
+                        .kafkaUser("user")
+                        .build())
+                .build();
+
+        KafkaAsyncExecutorConfig kafka = new KafkaAsyncExecutorConfig("local");
+        kafkaConfigList.add(kafka);
+
+        when(namespaceRepository.findAllForCluster("local")).thenReturn(List.of());
+
+        List<String> result = namespaceService.validateCreation(ns);
+        assertTrue(result.isEmpty());
+    }
+
+    @Test
+    void validateCreationANamespaceAlreadyExistsSuccess() {
+
+        Namespace ns = Namespace.builder()
+                .metadata(ObjectMeta.builder()
+                        .name("namespace")
+                        .cluster("local")
+                        .build())
+                .spec(NamespaceSpec.builder()
+                        .connectClusters(List.of("local-name"))
+                        .kafkaUser("user")
+                        .build())
+                .build();
+        Namespace ns2 = Namespace.builder()
+                .metadata(ObjectMeta.builder()
+                        .name("namespace2")
+                        .cluster("local")
+                        .build())
+                .spec(NamespaceSpec.builder()
+                        .connectClusters(List.of("local-name"))
+                        .kafkaUser("user2")
+                        .build())
+                .build();
+
+        KafkaAsyncExecutorConfig kafka = new KafkaAsyncExecutorConfig("local");
+        kafkaConfigList.add(kafka);
+
+        when(namespaceRepository.findAllForCluster("local")).thenReturn(List.of(ns2));
+
+        List<String> result = namespaceService.validateCreation(ns);
+        assertTrue(result.isEmpty());
+    }
+
+    @Test
+    void validateSuccess() {
+
+        Namespace ns = Namespace.builder()
+                .metadata(ObjectMeta.builder()
+                        .name("namespace")
+                        .cluster("local")
+                        .build())
+                .spec(NamespaceSpec.builder()
+                        .connectClusters(List.of("local-name"))
+                        .kafkaUser("user")
+                        .build())
+                .build();
+
+        KafkaAsyncExecutorConfig kafka = new KafkaAsyncExecutorConfig("local");
+        kafka.setConnects(Map.of("local-name", new ConnectConfig()));
+        kafkaConfigList.add(kafka);
+
+        List<String> result = namespaceService.validate(ns);
+
+        assertTrue(result.isEmpty());
+
+    }
+
+    @Test
+    void validateFail() {
+
+        Namespace ns = Namespace.builder()
+                .metadata(ObjectMeta.builder()
+                        .name("namespace")
+                        .cluster("local")
+                        .build())
+                .spec(NamespaceSpec.builder()
+                        .connectClusters(List.of("local-name"))
+                        .kafkaUser("user")
+                        .build())
+                .build();
+
+        Namespace ns2 = Namespace.builder()
+                .metadata(ObjectMeta.builder()
+                        .name("namespace2")
+                        .cluster("local")
+                        .build())
+                .spec(NamespaceSpec.builder()
+                        .connectClusters(List.of("local-name"))
+                        .kafkaUser("user2")
+                        .build())
+                .build();
+
+        KafkaAsyncExecutorConfig kafka = new KafkaAsyncExecutorConfig("local");
+        kafka.setConnects(Map.of("other-connect-config", new ConnectConfig()));
+        kafkaConfigList.add(kafka);
+
+        List<String> result = namespaceService.validate(ns);
+
+        assertEquals(1, result.size());
+        assertEquals("Invalid value local-name for Connect Cluster: Connect Cluster doesn't exist", result.get(0));
+    }
+
+    @Test
+    void listAll() {
+
+        Namespace ns = Namespace.builder()
+                .metadata(ObjectMeta.builder()
+                        .name("namespace")
+                        .cluster("local")
+                        .build())
+                .spec(NamespaceSpec.builder()
+                        .connectClusters(List.of("local-name"))
+                        .kafkaUser("user")
+                        .build())
+                .build();
+        Namespace ns2 = Namespace.builder()
+                .metadata(ObjectMeta.builder()
+                        .name("namespace2")
+                        .cluster("local")
+                        .build())
+                .spec(NamespaceSpec.builder()
+                        .connectClusters(List.of("local-name"))
+                        .kafkaUser("user2")
+                        .build())
+                .build();
+        Namespace ns3 = Namespace.builder()
+                .metadata(ObjectMeta.builder()
+                        .name("namespace3")
+                        .cluster("other-cluster")
+                        .build())
+                .spec(NamespaceSpec.builder()
+                        .connectClusters(List.of("local-name"))
+                        .kafkaUser("user3")
+                        .build())
+                .build();
+
+        KafkaAsyncExecutorConfig kafka = new KafkaAsyncExecutorConfig("local");
+        KafkaAsyncExecutorConfig kafka2 = new KafkaAsyncExecutorConfig("other-cluster");
+        kafkaConfigList.add(kafka);
+        kafkaConfigList.add(kafka2);
+
+        when(namespaceRepository.findAllForCluster("local")).thenReturn(List.of(ns, ns2));
+        when(namespaceRepository.findAllForCluster("other-cluster")).thenReturn(List.of(ns3));
+
+        List<Namespace> result = namespaceService.listAll();
+
+        assertEquals(3, result.size());
+        assertTrue(result.containsAll(List.of(ns, ns3, ns2)));
+    }
 
     @Test
     void isNamespaceEmptySuccess() {
         // init ns4kfk namespace
-=======
-    NamespaceRepository namespaceRepository;
-
-    @Spy
-    List<KafkaAsyncExecutorConfig> kafkaConfigList = new ArrayList<>();
-
-    @InjectMocks
-    NamespaceService namespaceService;
-
-    @Test
-    void validationCreationNoClusterFail(){
-
-        Namespace ns = Namespace.builder()
-                .metadata(ObjectMeta.builder()
-                        .name("namespace")
-                        .cluster("local")
-                        .build())
-                .spec(NamespaceSpec.builder()
-                        .connectClusters(List.of("local-name"))
-                        .build())
-                .build();
-
-        when(namespaceRepository.findAllForCluster("local")).thenReturn(List.of());
-
-        List<String> result = namespaceService.validateCreation(ns);
-        assertEquals(1,result.size());
-        assertEquals("Invalid value local for cluster: Cluster doesn't exist", result.get(0));
-
-    }
-
-    @Test
-    void validationCreationKafkaUserAlreadyExistFail(){
-
-        Namespace ns = Namespace.builder()
-                .metadata(ObjectMeta.builder()
-                        .name("namespace")
-                        .cluster("local")
-                        .build())
-                .spec(NamespaceSpec.builder()
-                        .connectClusters(List.of("local-name"))
-                        .kafkaUser("user")
-                        .build())
-                .build();
-
-        Namespace ns2 = Namespace.builder()
-                .metadata(ObjectMeta.builder()
-                        .name("namespace2")
-                        .cluster("local")
-                        .build())
-                .spec(NamespaceSpec.builder()
-                        .connectClusters(List.of("local-name"))
-                        .kafkaUser("user")
-                        .build())
-                .build();
-
-        KafkaAsyncExecutorConfig kafka = new KafkaAsyncExecutorConfig("local");
-        kafkaConfigList.add(kafka);
-
-        when(namespaceRepository.findAllForCluster("local")).thenReturn(List.of(ns2));
-
-        List<String> result = namespaceService.validateCreation(ns);
-        assertEquals(1,result.size());
-        assertEquals("Invalid value user for user: KafkaUser already exists", result.get(0));
-
-    }
-
-    @Test
-    void validateCreationNoNamespaceSuccess(){
-
-        Namespace ns = Namespace.builder()
-                .metadata(ObjectMeta.builder()
-                        .name("namespace")
-                        .cluster("local")
-                        .build())
-                .spec(NamespaceSpec.builder()
-                        .connectClusters(List.of("local-name"))
-                        .kafkaUser("user")
-                        .build())
-                .build();
-
-        KafkaAsyncExecutorConfig kafka = new KafkaAsyncExecutorConfig("local");
-        kafkaConfigList.add(kafka);
-
-        when(namespaceRepository.findAllForCluster("local")).thenReturn(List.of());
-
-        List<String> result = namespaceService.validateCreation(ns);
-        assertTrue(result.isEmpty());
-    }
-
-    @Test
-    void validateCreationANamespaceAlreadyExistsSuccess(){
-
-        Namespace ns = Namespace.builder()
-                .metadata(ObjectMeta.builder()
-                        .name("namespace")
-                        .cluster("local")
-                        .build())
-                .spec(NamespaceSpec.builder()
-                        .connectClusters(List.of("local-name"))
-                        .kafkaUser("user")
-                        .build())
-                .build();
-        Namespace ns2 = Namespace.builder()
-                .metadata(ObjectMeta.builder()
-                        .name("namespace2")
-                        .cluster("local")
-                        .build())
-                .spec(NamespaceSpec.builder()
-                        .connectClusters(List.of("local-name"))
-                        .kafkaUser("user2")
-                        .build())
-                .build();
-
-        KafkaAsyncExecutorConfig kafka = new KafkaAsyncExecutorConfig("local");
-        kafkaConfigList.add(kafka);
-
-        when(namespaceRepository.findAllForCluster("local")).thenReturn(List.of(ns2));
-
-        List<String> result = namespaceService.validateCreation(ns);
-        assertTrue(result.isEmpty());
-    }
-
-    @Test
-    void validateSuccess() {
-
-        Namespace ns = Namespace.builder()
-                .metadata(ObjectMeta.builder()
-                        .name("namespace")
-                        .cluster("local")
-                        .build())
-                .spec(NamespaceSpec.builder()
-                        .connectClusters(List.of("local-name"))
-                        .kafkaUser("user")
-                        .build())
-                .build();
-
-        KafkaAsyncExecutorConfig kafka = new KafkaAsyncExecutorConfig("local");
-        kafka.setConnects(Map.of("local-name",new ConnectConfig()));
-        kafkaConfigList.add(kafka);
-
-        List<String> result = namespaceService.validate(ns);
-
-        assertTrue(result.isEmpty());
-
-    }
-
-    @Test
-    void validateFail() {
-
-        Namespace ns = Namespace.builder()
-                .metadata(ObjectMeta.builder()
-                        .name("namespace")
-                        .cluster("local")
-                        .build())
-                .spec(NamespaceSpec.builder()
-                        .connectClusters(List.of("local-name"))
-                        .kafkaUser("user")
-                        .build())
-                .build();
-
-        Namespace ns2 = Namespace.builder()
-                .metadata(ObjectMeta.builder()
-                        .name("namespace2")
-                        .cluster("local")
-                        .build())
-                .spec(NamespaceSpec.builder()
-                        .connectClusters(List.of("local-name"))
-                        .kafkaUser("user2")
-                        .build())
-                .build();
-
-        KafkaAsyncExecutorConfig kafka = new KafkaAsyncExecutorConfig("local");
-        kafka.setConnects(Map.of("other-connect-config",new ConnectConfig()));
-        kafkaConfigList.add(kafka);
-
-        List<String> result = namespaceService.validate(ns);
-
-        assertEquals(1,result.size());
-        assertEquals("Invalid value local-name for Connect Cluster: Connect Cluster doesn't exist",result.get(0));
-    }
-
-    @Test
-    void listAll() {
-
->>>>>>> 358fceb6
-        Namespace ns = Namespace.builder()
-                .metadata(ObjectMeta.builder()
-                        .name("namespace")
-                        .cluster("local")
-                        .build())
-                .spec(NamespaceSpec.builder()
-                        .connectClusters(List.of("local-name"))
-<<<<<<< HEAD
+        Namespace ns = Namespace.builder()
+                .metadata(ObjectMeta.builder()
+                        .name("namespace")
+                        .cluster("local")
+                        .build())
+                .spec(NamespaceSpec.builder()
+                        .connectClusters(List.of("local-name"))
                         .build())
                 .build();
         when(topicService.findAllForNamespace(ns)).thenReturn(List.of());
@@ -256,113 +279,6 @@
 
         var result = namespaceService.isNamespaceEmpty(ns);
         assertTrue(result);
-=======
-                        .kafkaUser("user")
-                        .build())
-                .build();
-        Namespace ns2 = Namespace.builder()
-                .metadata(ObjectMeta.builder()
-                        .name("namespace2")
-                        .cluster("local")
-                        .build())
-                .spec(NamespaceSpec.builder()
-                        .connectClusters(List.of("local-name"))
-                        .kafkaUser("user2")
-                        .build())
-                .build();
-        Namespace ns3 = Namespace.builder()
-                .metadata(ObjectMeta.builder()
-                        .name("namespace3")
-                        .cluster("other-cluster")
-                        .build())
-                .spec(NamespaceSpec.builder()
-                        .connectClusters(List.of("local-name"))
-                        .kafkaUser("user3")
-                        .build())
-                .build();
-
-        KafkaAsyncExecutorConfig kafka = new KafkaAsyncExecutorConfig("local");
-        KafkaAsyncExecutorConfig kafka2 = new KafkaAsyncExecutorConfig("other-cluster");
-        kafkaConfigList.add(kafka);
-        kafkaConfigList.add(kafka2);
-
-        when(namespaceRepository.findAllForCluster("local")).thenReturn(List.of(ns, ns2));
-        when(namespaceRepository.findAllForCluster("other-cluster")).thenReturn(List.of(ns3));
-
-        List<Namespace> result = namespaceService.listAll();
->>>>>>> 358fceb6
-
-        assertEquals(3,result.size());
-        assertTrue(result.containsAll(List.of(ns,ns3,ns2)));
-    }
-
-    // @Test
-    // void isNamespaceEmptyFailTopicExists() {
-    //     TopicService topicService = Mockito.mock(TopicService.class);
-    //     RoleBindingService roleBindingService = Mockito.mock(RoleBindingService.class);
-    //     AccessControlEntryService accessControlEntryService = Mockito.mock(AccessControlEntryService.class);
-    //     // init ns4kfk namespace
-    //     Namespace ns = Namespace.builder()
-    //             .metadata(ObjectMeta.builder()
-    //                     .name("namespace")
-    //                     .cluster("local")
-    //                     .build())
-    //             .spec(NamespaceSpec.builder()
-    //                     .connectClusters(List.of("local-name"))
-    //                     .build())
-    //             .build();
-
-    //     when(topicService.findAllForNamespace(ns)).thenReturn(List.of(new Topic()));
-
-    //     var result = namespaceService.isNamespaceEmpty(ns);
-    //     assertFalse(result);
-
-    // }
-    // @Test
-    // void isNamespaceEmptyFailACLExists() {
-    //     TopicService topicService = Mockito.mock(TopicService.class);
-    //     RoleBindingService roleBindingService = Mockito.mock(RoleBindingService.class);
-    //     AccessControlEntryService accessControlEntryService = Mockito.mock(AccessControlEntryService.class);
-    //     // init ns4kfk namespace
-    //     Namespace ns = Namespace.builder()
-    //             .metadata(ObjectMeta.builder()
-    //                     .name("namespace")
-    //                     .cluster("local")
-    //                     .build())
-    //             .spec(NamespaceSpec.builder()
-    //                     .connectClusters(List.of("local-name"))
-    //                     .build())
-    //             .build();
-
-    //     when(topicService.findAllForNamespace(ns)).thenReturn(List.of());
-    //     when(accessControlEntryService.findAllNamespaceIsGrantor(ns)).thenReturn(List.of(new AccessControlEntry()));
-
-    //     var result = namespaceService.isNamespaceEmpty(ns);
-    //     assertFalse(result);
-
-    // }
-    // @Test
-    // void isNamespaceEmptyFailRoleBindingExists() {
-    //     TopicService topicService = Mockito.mock(TopicService.class);
-    //     RoleBindingService roleBindingService = Mockito.mock(RoleBindingService.class);
-    //     AccessControlEntryService accessControlEntryService = Mockito.mock(AccessControlEntryService.class);
-    //     // init ns4kfk namespace
-    //     Namespace ns = Namespace.builder()
-    //             .metadata(ObjectMeta.builder()
-    //                     .name("namespace")
-    //                     .cluster("local")
-    //                     .build())
-    //             .spec(NamespaceSpec.builder()
-    //                     .connectClusters(List.of("local-name"))
-    //                     .build())
-    //             .build();
-
-    //     when(topicService.findAllForNamespace(ns)).thenReturn(List.of());
-    //     when(roleBindingService.list("namespace")).thenReturn(List.of(new RoleBinding()));
-    //     when(accessControlEntryService.findAllNamespaceIsGrantor(ns)).thenReturn(List.of());
-
-    //     var result = namespaceService.isNamespaceEmpty(ns);
-    //     assertFalse(result);
-
-    // }
+
+    }
 }