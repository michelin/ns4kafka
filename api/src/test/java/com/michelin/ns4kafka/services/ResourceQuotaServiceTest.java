--- conflicted
+++ resolved
@@ -565,58 +565,11 @@
         Assertions.assertEquals(3L, currentlyUsed);
     }
 
-
-    /**
-<<<<<<< HEAD
+    /**
+
      * Test get current used resource for count partitions by namespace
      */
     @Test
-=======
-     * Test get current used resourced for count partitions for all namespaces
-     */
-    @Test
-    void getCurrentUsedResourceForCountPartitions() {
-        Topic topic1 = Topic.builder()
-                .metadata(ObjectMeta.builder()
-                        .name("topic")
-                        .namespace("namespace")
-                        .build())
-                .spec(Topic.TopicSpec.builder()
-                        .partitions(6)
-                        .build())
-                .build();
-
-        Topic topic2 = Topic.builder()
-                .metadata(ObjectMeta.builder()
-                        .name("topic")
-                        .namespace("namespace")
-                        .build())
-                .spec(Topic.TopicSpec.builder()
-                        .partitions(3)
-                        .build())
-                .build();
-
-        Topic topic3 = Topic.builder()
-                .metadata(ObjectMeta.builder()
-                        .name("topic")
-                        .namespace("namespace")
-                        .build())
-                .spec(Topic.TopicSpec.builder()
-                        .partitions(10)
-                        .build())
-                .build();
-
-        when(topicService.findAll()).thenReturn(List.of(topic1, topic2, topic3));
-
-        long currentlyUsed = resourceQuotaService.getCurrentCountPartitions();
-        Assertions.assertEquals(19L, currentlyUsed);
-    }
-
-    /**
-     * Test get current used resource for count partitions by namespace
-     */
-    @Test
->>>>>>> 5f478448
     void getCurrentUsedResourceForCountPartitionsByNamespace() {
         Namespace ns = Namespace.builder()
                 .metadata(ObjectMeta.builder()
@@ -666,29 +619,9 @@
     }
 
     /**
-<<<<<<< HEAD
      * Test get current used resource for count connectors by namespace
      */
     @Test
-=======
-     * Test get current used resource for count connectors for all namespaces
-     */
-    @Test
-    void getCurrentUsedResourceForCountConnectorsAllNamespaces() {
-        when(connectorService.findAll())
-                .thenReturn(List.of(
-                        Connector.builder().metadata(ObjectMeta.builder().name("connect1").build()).build(),
-                        Connector.builder().metadata(ObjectMeta.builder().name("connect2").build()).build()));
-
-        long currentlyUsed = resourceQuotaService.getCurrentCountConnectors();
-        Assertions.assertEquals(2L, currentlyUsed);
-    }
-
-    /**
-     * Test get current used resource for count connectors by namespace
-     */
-    @Test
->>>>>>> 5f478448
     void getCurrentUsedResourceForCountConnectorsByNamespace() {
         Namespace ns = Namespace.builder()
                 .metadata(ObjectMeta.builder()
@@ -710,17 +643,10 @@
     }
 
     /**
-<<<<<<< HEAD
      * Test get current used resource for disk topics by namespace
      */
     @Test
     void getCurrentUsedResourceForDiskTopicsByNamespace() {
-=======
-     * Test get current used resource for disk topics for all namespaces
-     */
-    @Test
-    void getCurrentUsedResourceForDiskTopicsAllNamespaces() {
->>>>>>> 5f478448
         Namespace ns = Namespace.builder()
                 .metadata(ObjectMeta.builder()
                         .name("namespace")
@@ -764,67 +690,8 @@
                         .build())
                 .build();
 
-<<<<<<< HEAD
         when(topicService.findAllForNamespace(ns)).thenReturn(List.of(topic1, topic2, topic3));
 
-=======
-        when(topicService.findAll()).thenReturn(List.of(topic1, topic2, topic3));
-
-        long currentlyUsed = resourceQuotaService.getCurrentDiskTopics();
-        Assertions.assertEquals(181000L, currentlyUsed);
-    }
-
-    /**
-     * Test get current used resource for disk topics by namespace
-     */
-    @Test
-    void getCurrentUsedResourceForDiskTopicsByNamespace() {
-        Namespace ns = Namespace.builder()
-                .metadata(ObjectMeta.builder()
-                        .name("namespace")
-                        .cluster("local")
-                        .build())
-                .spec(Namespace.NamespaceSpec.builder()
-                        .connectClusters(List.of("local-name"))
-                        .build())
-                .build();
-
-        Topic topic1 = Topic.builder()
-                .metadata(ObjectMeta.builder()
-                        .name("topic")
-                        .namespace("namespace")
-                        .build())
-                .spec(Topic.TopicSpec.builder()
-                        .partitions(6)
-                        .configs(Map.of("retention.bytes", "1000"))
-                        .build())
-                .build();
-
-        Topic topic2 = Topic.builder()
-                .metadata(ObjectMeta.builder()
-                        .name("topic")
-                        .namespace("namespace")
-                        .build())
-                .spec(Topic.TopicSpec.builder()
-                        .partitions(3)
-                        .configs(Map.of("retention.bytes", "50000"))
-                        .build())
-                .build();
-
-        Topic topic3 = Topic.builder()
-                .metadata(ObjectMeta.builder()
-                        .name("topic")
-                        .namespace("namespace")
-                        .build())
-                .spec(Topic.TopicSpec.builder()
-                        .partitions(10)
-                        .configs(Map.of("retention.bytes", "2500"))
-                        .build())
-                .build();
-
-        when(topicService.findAllForNamespace(ns)).thenReturn(List.of(topic1, topic2, topic3));
-
->>>>>>> 5f478448
         long currentlyUsed = resourceQuotaService.getCurrentDiskTopicsByNamespace(ns);
         Assertions.assertEquals(181000L, currentlyUsed);
     }
@@ -1192,75 +1059,6 @@
      * Test response format
      */
     @Test
-<<<<<<< HEAD
-=======
-    void getCurrentResourcesQuotasAllNamespaces() {
-        ResourceQuota resourceQuota = ResourceQuota.builder()
-                .metadata(ObjectMeta.builder()
-                        .cluster("local")
-                        .name("test")
-                        .build())
-                .spec(Map.of(COUNT_TOPICS.toString(), "3",
-                        COUNT_PARTITIONS.toString(), "20",
-                        COUNT_CONNECTORS.toString(), "2",
-                        DISK_TOPICS.toString(), "60KiB"))
-                .build();
-
-        Topic topic1 = Topic.builder()
-                .metadata(ObjectMeta.builder()
-                        .name("topic")
-                        .namespace("namespace")
-                        .build())
-                .spec(Topic.TopicSpec.builder()
-                        .partitions(6)
-                        .configs(Map.of("retention.bytes", "1000"))
-                        .build())
-                .build();
-
-        Topic topic2 = Topic.builder()
-                .metadata(ObjectMeta.builder()
-                        .name("topic")
-                        .namespace("namespace")
-                        .build())
-                .spec(Topic.TopicSpec.builder()
-                        .partitions(3)
-                        .configs(Map.of("retention.bytes", "2000"))
-                        .build())
-                .build();
-
-        Topic topic3 = Topic.builder()
-                .metadata(ObjectMeta.builder()
-                        .name("topic")
-                        .namespace("namespace")
-                        .build())
-                .spec(Topic.TopicSpec.builder()
-                        .partitions(10)
-                        .configs(Map.of("retention.bytes", "4000"))
-                        .build())
-                .build();
-
-        when(resourceQuotaRepository.findAll())
-                .thenReturn(List.of(resourceQuota));
-        when(topicService.findAll())
-                .thenReturn(List.of(topic1, topic2, topic3));
-        when(connectorService.findAll())
-                .thenReturn(List.of(
-                        Connector.builder().metadata(ObjectMeta.builder().name("connect1").build()).build(),
-                        Connector.builder().metadata(ObjectMeta.builder().name("connect2").build()).build()));
-
-        ResourceQuotaResponse response = resourceQuotaService.getCurrentResourcesQuotasAllNamespaces();
-        Assertions.assertEquals("3/3", response.getSpec().getCountTopic());
-        Assertions.assertEquals("19/20", response.getSpec().getCountPartition());
-        Assertions.assertEquals("2/2", response.getSpec().getCountConnector());
-        Assertions.assertEquals("50.782KiB/60KiB", response.getSpec().getDiskTopic());
-    }
-
-
-    /**
-     * Test response format
-     */
-    @Test
->>>>>>> 5f478448
     void getCurrentResourcesQuotasByNamespace() {
         Namespace ns = Namespace.builder()
                 .metadata(ObjectMeta.builder()
@@ -1323,11 +1121,7 @@
                         Connector.builder().metadata(ObjectMeta.builder().name("connect1").build()).build(),
                         Connector.builder().metadata(ObjectMeta.builder().name("connect2").build()).build()));
 
-<<<<<<< HEAD
         ResourceQuotaResponse response = resourceQuotaService.getUsedResourcesByQuotaByNamespace(ns, Optional.of(resourceQuota));
-=======
-        ResourceQuotaResponse response = resourceQuotaService.getCurrentResourcesQuotasByNamespace(ns, Optional.of(resourceQuota));
->>>>>>> 5f478448
         Assertions.assertEquals(resourceQuota.getMetadata(), response.getMetadata());
         Assertions.assertEquals("3/3", response.getSpec().getCountTopic());
         Assertions.assertEquals("19/20", response.getSpec().getCountPartition());
@@ -1390,11 +1184,7 @@
                         Connector.builder().metadata(ObjectMeta.builder().name("connect1").build()).build(),
                         Connector.builder().metadata(ObjectMeta.builder().name("connect2").build()).build()));
 
-<<<<<<< HEAD
         ResourceQuotaResponse response = resourceQuotaService.getUsedResourcesByQuotaByNamespace(ns, Optional.empty());
-=======
-        ResourceQuotaResponse response = resourceQuotaService.getCurrentResourcesQuotasByNamespace(ns, Optional.empty());
->>>>>>> 5f478448
         Assertions.assertNull(response.getMetadata());
         Assertions.assertEquals("3", response.getSpec().getCountTopic());
         Assertions.assertEquals("19", response.getSpec().getCountPartition());
