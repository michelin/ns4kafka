--- conflicted
+++ resolved
@@ -16,11 +16,7 @@
                         DeleteSubcommand.class,
                         ApiResourcesSubcommand.class,
                         DiffSubcommand.class,
-<<<<<<< HEAD
                         TopicSubcommand.class
-=======
-                        ImportSubcommand.class
->>>>>>> 6f7e1dd9
                 },
                 versionProvider = KafkactlCommand.ManifestVersionProvider.class,
                 mixinStandardHelpOptions=true)
