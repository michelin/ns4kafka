--- conflicted
+++ resolved
@@ -16,11 +16,8 @@
                         DeleteSubcommand.class,
                         ApiResourcesSubcommand.class,
                         DiffSubcommand.class,
-<<<<<<< HEAD
-                        ConsumerGroupSubcommand.class
-=======
+                        ConsumerGroupSubcommand.class,
                         DeleteRecordsSubcommand.class
->>>>>>> 4f39fdde
                 },
                 versionProvider = KafkactlCommand.ManifestVersionProvider.class,
                 mixinStandardHelpOptions=true)
