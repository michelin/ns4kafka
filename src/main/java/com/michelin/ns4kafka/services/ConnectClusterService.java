package com.michelin.ns4kafka.services;

import com.michelin.ns4kafka.config.KafkaAsyncExecutorConfig;
import com.michelin.ns4kafka.config.SecurityConfig;
import com.michelin.ns4kafka.models.AccessControlEntry;
import com.michelin.ns4kafka.models.ConnectCluster;
import com.michelin.ns4kafka.models.Namespace;
import com.michelin.ns4kafka.repositories.ConnectClusterRepository;
import com.michelin.ns4kafka.utils.EncryptionUtils;
import com.nimbusds.jose.JOSEException;
import io.micronaut.core.util.StringUtils;
import io.micronaut.http.HttpRequest;
import io.micronaut.http.HttpResponse;
import io.micronaut.http.HttpStatus;
import io.micronaut.http.MutableHttpRequest;
import io.micronaut.http.client.annotation.Client;
import io.micronaut.http.client.exceptions.HttpClientException;
import io.micronaut.rxjava3.http.client.Rx3HttpClient;
import jakarta.inject.Inject;
import jakarta.inject.Singleton;
import lombok.extern.slf4j.Slf4j;

import java.io.IOException;
import java.net.MalformedURLException;
import java.net.URL;
import java.util.ArrayList;
import java.util.List;
import java.util.Optional;
import java.util.stream.Collectors;

@Slf4j
@Singleton
public class ConnectClusterService {

    /**
     * The default format string for aes 256 convertion.
     */
    private static final String DEFAULT_FORMAT = "${aes256:%s}";

    @Inject
    AccessControlEntryService accessControlEntryService;

    @Inject
    ConnectClusterRepository connectClusterRepository;

    @Inject
    List<KafkaAsyncExecutorConfig> kafkaAsyncExecutorConfig;

    @Inject
    SecurityConfig securityConfig;

    @Inject
    @Client("/")
    Rx3HttpClient httpClient;

    /**
     * Find all self deployed Connect clusters
     *
     * @return A list of Connect clusters
     */
    public List<ConnectCluster> findAll() {
        return connectClusterRepository.findAll();
    }

    /**
     * Find all self deployed Connect clusters for a given namespace with a given list of permissions
     *
     * @param namespace   The namespace
     * @param permissions The list of permission to filter on
     * @return A list of Connect clusters
     */
    public List<ConnectCluster> findAllByNamespace(Namespace namespace, List<AccessControlEntry.Permission> permissions) {
        List<AccessControlEntry> acls = accessControlEntryService.findAllGrantedToNamespace(namespace).stream()
                .filter(acl -> permissions.contains(acl.getSpec().getPermission()))
                .filter(acl -> acl.getSpec().getResourceType() == AccessControlEntry.ResourceType.CONNECT_CLUSTER).toList();

        return connectClusterRepository.findAllForCluster(namespace.getMetadata().getCluster())
                .stream()
                .filter(connector -> acls.stream().anyMatch(accessControlEntry ->
                        switch (accessControlEntry.getSpec().getResourcePatternType()) {
                    case PREFIXED ->
                            connector.getMetadata().getName().startsWith(accessControlEntry.getSpec().getResource());
                    case LITERAL ->
                            connector.getMetadata().getName().equals(accessControlEntry.getSpec().getResource());
                }))
                .toList();
    }

    /**
     * Find all self deployed Connect clusters whose namespace is owner
     *
     * @param namespace The namespace
     * @return The list of owned Connect cluster
     */
    public List<ConnectCluster> findAllByNamespaceOwner(Namespace namespace) {
        return findAllByNamespace(namespace, List.of(AccessControlEntry.Permission.OWNER))
                .stream()
                .map(connectCluster -> ConnectCluster.builder()
                        .metadata(connectCluster.getMetadata())
                        .spec(ConnectCluster.ConnectClusterSpec.builder()
                                .url(connectCluster.getSpec().getUrl())
                                .username(connectCluster.getSpec().getUsername())
                                .password(EncryptionUtils.decryptAES256GCM(connectCluster.getSpec().getPassword(), securityConfig.getAes256EncryptionKey()))
                                .aes256Key(EncryptionUtils.decryptAES256GCM(connectCluster.getSpec().getAes256Key(), securityConfig.getAes256EncryptionKey()))
                                .aes256Salt(EncryptionUtils.decryptAES256GCM(connectCluster.getSpec().getAes256Salt(), securityConfig.getAes256EncryptionKey()))
                                .aes256Format(connectCluster.getSpec().getAes256Format())
                                .build())
                        .build())
                .toList();
    }

    /**
     * Find all self deployed Connect clusters whose namespace has write access
     *
     * @param namespace The namespace
     * @return The list of Connect cluster with write access
     */
    public List<ConnectCluster> findAllByNamespaceWrite(Namespace namespace) {
        return findAllByNamespace(namespace, List.of(AccessControlEntry.Permission.OWNER, AccessControlEntry.Permission.WRITE));
    }

    /**
     * Find a self deployed Connect cluster by namespace and name with owner rights
     *
     * @param namespace          The namespace
     * @param connectClusterName The connect worker name
     * @return An optional connect worker
     */
    public Optional<ConnectCluster> findByNamespaceAndNameOwner(Namespace namespace, String connectClusterName) {
        return findAllByNamespaceOwner(namespace)
                .stream()
                .filter(connectCluster -> connectCluster.getMetadata().getName().equals(connectClusterName))
                .findFirst();
    }

    /**
     * Create a given connect worker
     *
     * @param connectCluster The connect worker
     * @return The created connect worker
     */
    public ConnectCluster create(ConnectCluster connectCluster) throws IOException, JOSEException {
<<<<<<< HEAD
        // encrypt password if present
        if (StringUtils.isNotBlank(connectCluster.getSpec().getPassword())) {
=======
        if (StringUtils.hasText(connectCluster.getSpec().getPassword())) {
>>>>>>> 8cc18d16
            connectCluster.getSpec()
                    .setPassword(EncryptionUtils.encryptAES256GCM(connectCluster.getSpec().getPassword(), securityConfig.getAes256EncryptionKey()));
        }

        // encrypt aes256 key if present
        if (StringUtils.isNotBlank(connectCluster.getSpec().getAes256Key())) {
            connectCluster.getSpec()
                    .setAes256Key(EncryptionUtils.encryptAES256GCM(connectCluster.getSpec().getAes256Key(), securityConfig.getAes256EncryptionKey()));
        }

        // encrypt aes256 salt if present
        if (StringUtils.isNotBlank(connectCluster.getSpec().getAes256Salt())) {
            connectCluster.getSpec()
                    .setAes256Salt(EncryptionUtils.encryptAES256GCM(connectCluster.getSpec().getAes256Salt(), securityConfig.getAes256EncryptionKey()));
        }

        return connectClusterRepository.create(connectCluster);
    }

    /**
     * Validate the given connect worker configuration for creation
     *
     * @param connectCluster The connect worker to validate
     * @return A list of validation errors
     */
    public List<String> validateConnectClusterCreation(ConnectCluster connectCluster) {
        List<String> errors = new ArrayList<>();

        if (kafkaAsyncExecutorConfig.stream().anyMatch(cluster ->
                cluster.getConnects().entrySet().stream().anyMatch(entry -> entry.getKey().equals(connectCluster.getMetadata().getName())))) {
            errors.add(String.format("A Connect cluster is already defined globally with the name %s. Please provide a different name.", connectCluster.getMetadata().getName()));
        }

        try {
            MutableHttpRequest<?> request = HttpRequest.GET(new URL(connectCluster.getSpec().getUrl()) + "/connectors?expand=info&expand=status");
<<<<<<< HEAD
            if (StringUtils.isNotBlank(connectCluster.getSpec().getUsername()) && StringUtils.isNotBlank(connectCluster.getSpec().getPassword())) {
=======
            if (StringUtils.hasText(connectCluster.getSpec().getUsername()) && StringUtils.hasText(connectCluster.getSpec().getPassword())){
>>>>>>> 8cc18d16
                request.basicAuth(connectCluster.getSpec().getUsername(), connectCluster.getSpec().getPassword());
            }
            HttpResponse<?> response = httpClient.exchange(request).blockingFirst();
            if (!response.getStatus().equals(HttpStatus.OK)) {
                errors.add(String.format("The Connect cluster %s is not healthy (HTTP code %s).", connectCluster.getMetadata().getName(), response.getStatus().getCode()));
            }
        } catch (MalformedURLException e) {
            errors.add(String.format("The Connect cluster %s has a malformed URL \"%s\".", connectCluster.getMetadata().getName(), connectCluster.getSpec().getUrl()));
        } catch (HttpClientException e) {
            errors.add(String.format("The following error occurred trying to check the Connect cluster %s health: %s.", connectCluster.getMetadata().getName(), e.getMessage()));
        }

        // If properties "aes256Key" or aes256Salt is present, both properties are required.
        if (StringUtils.isNotBlank(connectCluster.getSpec().getAes256Key()) ^ StringUtils.isNotBlank(connectCluster.getSpec().getAes256Salt())) {
            errors.add(String.format("The Connect cluster \"%s\" \"aes256Key\" and \"aes256Salt\" spec are required to activate the encryption.", connectCluster.getMetadata().getName()));
        }

        return errors;
    }

    /**
     * Validate the given connect worker has configuration for vaults
     *
     * @param connectCluster The Kafka connect worker to validate
     * @return A list of validation errors
     */
    public List<String> validateConnectClusterVault(final Namespace namespace, final String connectCluster) {
        final var errors = new ArrayList<String>();

        var kafkaConnect = this.findAllByNamespaceWrite(namespace)
                .stream()
                .filter(cc -> cc.getMetadata().getName().equals(connectCluster))
                .findFirst();

        if (kafkaConnect.isEmpty()) {
            errors.add(String.format("No Connect cluster exists with the name %s. Please provide a different name.", connectCluster));
            return errors;
        }

        try {
            MutableHttpRequest<?> request = HttpRequest.GET(new URL(kafkaConnect.get().getSpec().getUrl()) + "/connectors?expand=info&expand=status");
            if (StringUtils.isNotBlank(kafkaConnect.get().getSpec().getUsername()) && StringUtils.isNotBlank(kafkaConnect.get().getSpec().getPassword())) {
                request.basicAuth(kafkaConnect.get().getSpec().getUsername(), kafkaConnect.get().getSpec().getPassword());
            }
            HttpResponse<?> response = httpClient.exchange(request).blockingFirst();
            if (!response.getStatus().equals(HttpStatus.OK)) {
                errors.add(String.format("The Connect cluster %s is not healthy (HTTP code %s).", connectCluster, response.getStatus().getCode()));
            }
        } catch (MalformedURLException e) {
            errors.add(String.format("The Connect cluster %s has a malformed URL \"%s\".", connectCluster, connectCluster));
        } catch (HttpClientException e) {
            errors.add(String.format("The following error occurred trying to check the Connect cluster %s health: %s.", connectCluster, e.getMessage()));
        }

        // If properties "aes256Key" or aes256Salt is present, both properties are required.
        if (StringUtils.isBlank(kafkaConnect.get().getSpec().getAes256Key())) {
            errors.add(String.format("The Connect cluster \"%s\" does not contain any aes 256 key in its configuration.", connectCluster));
        }

        if (StringUtils.isBlank(kafkaConnect.get().getSpec().getAes256Salt())) {
            errors.add(String.format("The Connect cluster \"%s\" does not contain any aes 256 salt in its configuration.", connectCluster));
        }

        return errors;
    }

    /**
     * Delete a given Connect cluster
     *
     * @param connectCluster The Connect cluster
     */
    public void delete(ConnectCluster connectCluster) {
        connectClusterRepository.delete(connectCluster);
    }

    /**
     * Is given namespace owner of the given connect worker
     *
     * @param namespace      The namespace
     * @param connectCluster The Kafka connect cluster
     * @return true if it is, false otherwise
     */
    public boolean isNamespaceOwnerOfConnectCluster(Namespace namespace, String connectCluster) {
        return accessControlEntryService.isNamespaceOwnerOfResource(namespace.getMetadata().getName(),
                AccessControlEntry.ResourceType.CONNECT, connectCluster);
    }

    /**
     * Is given namespace allowed (Owner or Writer) for the given connect worker
     *
     * @param namespace      The namespace
     * @param connectCluster The Kafka connect cluster
     * @return true if it is, false otherwise
     */
    public boolean isNamespaceAllowedForConnectCluster(Namespace namespace, String connectCluster) {
        return this.findAllByNamespaceWrite(namespace)
                .stream()
                .anyMatch(kafkaConnect -> kafkaConnect.getMetadata().getName().equals(connectCluster));
    }

    /**
     * Vault a password for a specific namespace and a kafka connect cluster.
     *
     * @param namespace      The namespace that need an encrypted password.
     * @param connectCluster The kafka connect cluster for which to encrypt the password.
     * @param password       The password to encrypt.
     * @return The encrypted password.
     */
    public String vaultPassword(final Namespace namespace, final String connectCluster, final String password) {
        var kafkaConnect = this.findAllByNamespaceWrite(namespace)
                .stream()
                .filter(cc -> cc.getMetadata().getName().equals(connectCluster))
                .findFirst();
        if (kafkaConnect.isEmpty()) {
            return "";
        }

        final String aes256Key = EncryptionUtils.decryptAES256GCM(kafkaConnect.get().getSpec().getAes256Key(), securityConfig.getAes256EncryptionKey());
        final String aes256Salt = EncryptionUtils.decryptAES256GCM(kafkaConnect.get().getSpec().getAes256Salt(), securityConfig.getAes256EncryptionKey());
        final String aes256Format = kafkaConnect.get().getSpec().getAes256Format() != null && !kafkaConnect.get().getSpec().getAes256Format().isEmpty() ?
                kafkaConnect.get().getSpec().getAes256Format() : DEFAULT_FORMAT;
        return String.format(aes256Format, EncryptionUtils.encryptAES256(password, aes256Key, aes256Salt));
    }
}<|MERGE_RESOLUTION|>--- conflicted
+++ resolved
@@ -140,24 +140,19 @@
      * @return The created connect worker
      */
     public ConnectCluster create(ConnectCluster connectCluster) throws IOException, JOSEException {
-<<<<<<< HEAD
-        // encrypt password if present
-        if (StringUtils.isNotBlank(connectCluster.getSpec().getPassword())) {
-=======
         if (StringUtils.hasText(connectCluster.getSpec().getPassword())) {
->>>>>>> 8cc18d16
             connectCluster.getSpec()
                     .setPassword(EncryptionUtils.encryptAES256GCM(connectCluster.getSpec().getPassword(), securityConfig.getAes256EncryptionKey()));
         }
 
         // encrypt aes256 key if present
-        if (StringUtils.isNotBlank(connectCluster.getSpec().getAes256Key())) {
+        if (StringUtils.hasText(connectCluster.getSpec().getAes256Key())) {
             connectCluster.getSpec()
                     .setAes256Key(EncryptionUtils.encryptAES256GCM(connectCluster.getSpec().getAes256Key(), securityConfig.getAes256EncryptionKey()));
         }
 
         // encrypt aes256 salt if present
-        if (StringUtils.isNotBlank(connectCluster.getSpec().getAes256Salt())) {
+        if (StringUtils.hasText(connectCluster.getSpec().getAes256Salt())) {
             connectCluster.getSpec()
                     .setAes256Salt(EncryptionUtils.encryptAES256GCM(connectCluster.getSpec().getAes256Salt(), securityConfig.getAes256EncryptionKey()));
         }
@@ -181,11 +176,7 @@
 
         try {
             MutableHttpRequest<?> request = HttpRequest.GET(new URL(connectCluster.getSpec().getUrl()) + "/connectors?expand=info&expand=status");
-<<<<<<< HEAD
-            if (StringUtils.isNotBlank(connectCluster.getSpec().getUsername()) && StringUtils.isNotBlank(connectCluster.getSpec().getPassword())) {
-=======
             if (StringUtils.hasText(connectCluster.getSpec().getUsername()) && StringUtils.hasText(connectCluster.getSpec().getPassword())){
->>>>>>> 8cc18d16
                 request.basicAuth(connectCluster.getSpec().getUsername(), connectCluster.getSpec().getPassword());
             }
             HttpResponse<?> response = httpClient.exchange(request).blockingFirst();
@@ -305,7 +296,7 @@
 
         final String aes256Key = EncryptionUtils.decryptAES256GCM(kafkaConnect.get().getSpec().getAes256Key(), securityConfig.getAes256EncryptionKey());
         final String aes256Salt = EncryptionUtils.decryptAES256GCM(kafkaConnect.get().getSpec().getAes256Salt(), securityConfig.getAes256EncryptionKey());
-        final String aes256Format = kafkaConnect.get().getSpec().getAes256Format() != null && !kafkaConnect.get().getSpec().getAes256Format().isEmpty() ?
+        final String aes256Format = StringUtils.hasText(kafkaConnect.get().getSpec().getAes256Format()) ?
                 kafkaConnect.get().getSpec().getAes256Format() : DEFAULT_FORMAT;
         return String.format(aes256Format, EncryptionUtils.encryptAES256(password, aes256Key, aes256Salt));
     }
