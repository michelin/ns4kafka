package com.michelin.ns4kafka.services.executors;

import com.michelin.ns4kafka.models.ObjectMeta;
import com.michelin.ns4kafka.models.Topic;
import com.michelin.ns4kafka.properties.ManagedClusterProperties;
import com.michelin.ns4kafka.repositories.TopicRepository;
import com.michelin.ns4kafka.repositories.kafka.KafkaStoreException;
import com.michelin.ns4kafka.services.clients.schema.SchemaRegistryClient;
import com.michelin.ns4kafka.services.clients.schema.entities.TagSpecs;
import com.michelin.ns4kafka.services.clients.schema.entities.TagTopicInfo;
import io.micronaut.context.annotation.EachBean;
import jakarta.inject.Inject;
import jakarta.inject.Singleton;
<<<<<<< HEAD
import lombok.AllArgsConstructor;
import lombok.extern.slf4j.Slf4j;
import org.apache.kafka.clients.admin.*;
import org.apache.kafka.common.TopicPartition;
import org.apache.kafka.common.config.ConfigResource;

=======
>>>>>>> a1764e0b
import java.time.Instant;
import java.util.ArrayList;
import java.util.Collection;
import java.util.Date;
import java.util.List;
import java.util.Map;
import java.util.Objects;
import java.util.concurrent.CancellationException;
import java.util.concurrent.ExecutionException;
import java.util.concurrent.TimeUnit;
import java.util.concurrent.TimeoutException;
import java.util.function.Function;
import java.util.stream.Collectors;
import lombok.extern.slf4j.Slf4j;
import org.apache.kafka.clients.admin.Admin;
import org.apache.kafka.clients.admin.AlterConfigOp;
import org.apache.kafka.clients.admin.AlterConfigsResult;
import org.apache.kafka.clients.admin.ConfigEntry;
import org.apache.kafka.clients.admin.CreateTopicsResult;
import org.apache.kafka.clients.admin.NewTopic;
import org.apache.kafka.clients.admin.OffsetSpec;
import org.apache.kafka.clients.admin.RecordsToDelete;
import org.apache.kafka.clients.admin.TopicDescription;
import org.apache.kafka.clients.admin.TopicListing;
import org.apache.kafka.common.TopicPartition;
import org.apache.kafka.common.config.ConfigResource;

<<<<<<< HEAD
import static com.michelin.ns4kafka.utils.config.ClusterConfig.CLUSTER_ID;
import static com.michelin.ns4kafka.utils.tags.TagsUtils.TOPIC_ENTITY_TYPE;

=======
/**
 * Topic executor.
 */
>>>>>>> a1764e0b
@Slf4j
@EachBean(ManagedClusterProperties.class)
@Singleton
@AllArgsConstructor
public class TopicAsyncExecutor {
    private final ManagedClusterProperties managedClusterProperties;

    TopicRepository topicRepository;

<<<<<<< HEAD
    SchemaRegistryClient schemaRegistryClient;
=======
    public TopicAsyncExecutor(ManagedClusterProperties managedClusterProperties) {
        this.managedClusterProperties = managedClusterProperties;
    }
>>>>>>> a1764e0b

    private Admin getAdminClient() {
        return managedClusterProperties.getAdminClient();
    }

    /**
     * Run the topic synchronization.
     */
    public void run() {
        if (this.managedClusterProperties.isManageTopics()) {
            synchronizeTopics();
        }
    }

    /**
     * Start the topic synchronization.
     */
    public void synchronizeTopics() {
        log.debug("Starting topic collection for cluster {}", managedClusterProperties.getName());

        try {
            Map<String, Topic> brokerTopics = collectBrokerTopics();
            List<Topic> ns4kafkaTopics = topicRepository.findAllForCluster(managedClusterProperties.getName());

            List<Topic> toCreate = ns4kafkaTopics.stream()
                .filter(topic -> !brokerTopics.containsKey(topic.getMetadata().getName()))
                .toList();

            List<Topic> toCheckConf = ns4kafkaTopics.stream()
                .filter(topic -> brokerTopics.containsKey(topic.getMetadata().getName()))
                .toList();

            Map<ConfigResource, Collection<AlterConfigOp>> toUpdate = toCheckConf.stream()
                .map(topic -> {
                    Map<String, String> actualConf =
                        brokerTopics.get(topic.getMetadata().getName()).getSpec().getConfigs();
                    Map<String, String> expectedConf =
                        topic.getSpec().getConfigs() == null ? Map.of() : topic.getSpec().getConfigs();
                    Collection<AlterConfigOp> topicConfigChanges = computeConfigChanges(expectedConf, actualConf);
                    if (!topicConfigChanges.isEmpty()) {
                        ConfigResource cr =
                            new ConfigResource(ConfigResource.Type.TOPIC, topic.getMetadata().getName());
                        return Map.entry(cr, topicConfigChanges);
                    }
                    return null;
                })
                .filter(Objects::nonNull)
                .collect(Collectors.toMap(Map.Entry::getKey, Map.Entry::getValue));

            if (!toCreate.isEmpty()) {
                log.debug("Topic(s) to create: "
                    + String.join(",", toCreate.stream().map(topic -> topic.getMetadata().getName()).toList()));
            }

            if (!toUpdate.isEmpty()) {
                log.debug("Topic(s) to update: "
                    + String.join(",", toUpdate.keySet().stream().map(ConfigResource::name).toList()));
                for (Map.Entry<ConfigResource, Collection<AlterConfigOp>> e : toUpdate.entrySet()) {
                    for (AlterConfigOp op : e.getValue()) {
                        log.debug(
                            e.getKey().name() + " " + op.opType().toString() + " " + op.configEntry().name() + "("
                                + op.configEntry().value() + ")");
                    }
                }
            }

            createTopics(toCreate);
            alterTopics(toUpdate, toCheckConf);

            createTags(ns4kafkaTopics, brokerTopics);
            deleteTags(ns4kafkaTopics, brokerTopics);

        } catch (ExecutionException | TimeoutException | CancellationException | KafkaStoreException e) {
            log.error("Error", e);
        } catch (InterruptedException e) {
            log.error("Error", e);
            Thread.currentThread().interrupt();
        }
    }

    /**
<<<<<<< HEAD
     * Create tags
     * @param ns4kafkaTopics Topics from ns4kafka
     * @param brokerTopics Topics from broker
     */
    public void createTags(List<Topic> ns4kafkaTopics, Map<String, Topic> brokerTopics) {
        List<TagSpecs> tagsToCreate = ns4kafkaTopics.stream().flatMap(ns4kafkaTopic -> {
            Topic brokerTopic = brokerTopics.get(ns4kafkaTopic.getMetadata().getName());

            List<String> existingTags = brokerTopic != null && brokerTopic.getSpec().getTags() != null ? brokerTopic.getSpec().getTags() : Collections.emptyList();
            List<String> newTags = ns4kafkaTopic.getSpec().getTags() != null ? ns4kafkaTopic.getSpec().getTags() : Collections.emptyList();

            return newTags.stream().filter(tag -> !existingTags.contains(tag)).map(tag -> TagSpecs.builder()
                    .entityName(kafkaAsyncExecutorConfig.getConfig().getProperty(CLUSTER_ID)+":"+ns4kafkaTopic.getMetadata().getName())
                    .typeName(tag)
                    .entityType(TOPIC_ENTITY_TYPE)
                    .build());
        }).toList();

        if(!tagsToCreate.isEmpty()) {
            schemaRegistryClient.addTags(kafkaAsyncExecutorConfig.getName(), tagsToCreate).block();
        }
    }

    /**
     * Delete tags
     * @param ns4kafkaTopics Topics from ns4kafka
     * @param brokerTopics Topics from broker
     */
    public void deleteTags(List<Topic> ns4kafkaTopics, Map<String, Topic> brokerTopics) {

        List<TagTopicInfo> tagsToDelete = brokerTopics.values().stream().flatMap(brokerTopic -> {
            Optional<Topic> newTopic = ns4kafkaTopics.stream()
                    .filter(ns4kafkaTopic -> ns4kafkaTopic.getMetadata().getName().equals(brokerTopic.getMetadata().getName()))
                    .findFirst();
            List<String> newTags = newTopic.isPresent() && newTopic.get().getSpec().getTags() != null ? newTopic.get().getSpec().getTags() : Collections.emptyList();
            List<String> existingTags = brokerTopic.getSpec().getTags() != null ? brokerTopic.getSpec().getTags() : Collections.emptyList();

            return existingTags.stream().filter(tag -> !newTags.contains(tag)).map(tag -> TagTopicInfo.builder()
                    .entityName(kafkaAsyncExecutorConfig.getConfig().getProperty(CLUSTER_ID)+":"+brokerTopic.getMetadata().getName())
                    .typeName(tag)
                    .entityType(TOPIC_ENTITY_TYPE)
                    .build());
        }).toList();

        tagsToDelete.forEach(tag -> schemaRegistryClient.deleteTag(kafkaAsyncExecutorConfig.getName(), tag.entityName(), tag.typeName()).block());
    }

    /**
     * Delete a topic
=======
     * Delete a topic.
     *
>>>>>>> a1764e0b
     * @param topic The topic to delete
     */
    public void deleteTopic(Topic topic) throws InterruptedException, ExecutionException, TimeoutException {
        getAdminClient().deleteTopics(List.of(topic.getMetadata().getName())).all().get(30, TimeUnit.SECONDS);
        log.info("Success deleting topic {} on {}", topic.getMetadata().getName(),
            this.managedClusterProperties.getName());
    }

    /**
     * Collect all topics on broker.
     *
     * @return All topics by name
     */
    public Map<String, Topic> collectBrokerTopics() throws ExecutionException, InterruptedException, TimeoutException {
        return collectBrokerTopicsFromNames(listBrokerTopicNames());
    }

    /**
     * List all topic names on broker.
     *
     * @return All topic names
     */
    public List<String> listBrokerTopicNames() throws InterruptedException, ExecutionException, TimeoutException {
        return getAdminClient().listTopics().listings()
            .get(30, TimeUnit.SECONDS)
            .stream()
            .map(TopicListing::name)
            .toList();
    }

<<<<<<< HEAD
    public Map<String, Topic> collectBrokerTopicsFromNames(List<String> topicNames) throws InterruptedException, ExecutionException, TimeoutException {
        Map<String, TopicDescription> topicDescriptions = getAdminClient().describeTopics(topicNames).all().get();

        // Create a Map<TopicName, Map<ConfigName, ConfigValue>> for all topics
        // includes only Dynamic config properties
        Map<String, Topic> topics = getAdminClient()
                .describeConfigs(topicNames.stream()
                        .map(s -> new ConfigResource(ConfigResource.Type.TOPIC, s))
                        .toList())
                .all()
                .get(30, TimeUnit.SECONDS)
                .entrySet()
                .stream()
                .collect(Collectors.toMap(
                        configResourceConfigEntry -> configResourceConfigEntry.getKey().name(),
                        configResourceConfigEntry -> configResourceConfigEntry.getValue().entries()
                                        .stream()
                                        .filter( configEntry -> configEntry.source() == ConfigEntry.ConfigSource.DYNAMIC_TOPIC_CONFIG)
                                        .collect(Collectors.toMap(ConfigEntry::name, ConfigEntry::value))
                ))
                .entrySet()
                .stream()
                .map(stringMapEntry -> Topic.builder()
                        .metadata(ObjectMeta.builder()
                                .cluster(kafkaAsyncExecutorConfig.getName())
                                .name(stringMapEntry.getKey())
                                .build())
                        .spec(Topic.TopicSpec.builder()
                                .replicationFactor(topicDescriptions.get(stringMapEntry.getKey()).partitions().get(0).replicas().size())
                                .partitions(topicDescriptions.get(stringMapEntry.getKey()).partitions().size())
                                .configs(stringMapEntry.getValue())
                                .build())
                        .build()
                )
                .collect(Collectors.toMap( topic -> topic.getMetadata().getName(), Function.identity()));

        completeWithTags(topics);

        return topics;
    }

    /**
     * Complete topics with confluent tags
     * @param topics Topics to complete
     */
    public void completeWithTags(Map<String, Topic> topics) {
        if(kafkaAsyncExecutorConfig.getProvider().equals(KafkaAsyncExecutorConfig.KafkaProvider.CONFLUENT_CLOUD)) {
            topics.entrySet().stream()
                    .forEach(entry ->
                            entry.getValue().getSpec().setTags(schemaRegistryClient.getTopicWithTags(kafkaAsyncExecutorConfig.getName(),
                                            kafkaAsyncExecutorConfig.getConfig().getProperty(CLUSTER_ID) + ":" + entry.getValue().getMetadata().getName())
                                    .block().stream().map(TagTopicInfo::typeName).toList()));
        }
=======
    /**
     * Collect all topics on broker from a list of topic names.
     *
     * @param topicNames The topic names
     * @return All topics by name
     * @throws InterruptedException Any interrupted exception
     * @throws ExecutionException   Any execution exception
     * @throws TimeoutException     Any timeout exception
     */
    public Map<String, Topic> collectBrokerTopicsFromNames(List<String> topicNames)
        throws InterruptedException, ExecutionException, TimeoutException {
        Map<String, TopicDescription> topicDescriptions = getAdminClient().describeTopics(topicNames)
            .allTopicNames().get();

        return getAdminClient()
            .describeConfigs(topicNames.stream()
                .map(s -> new ConfigResource(ConfigResource.Type.TOPIC, s))
                .toList())
            .all()
            .get(30, TimeUnit.SECONDS)
            .entrySet()
            .stream()
            .collect(Collectors.toMap(
                configResourceConfigEntry -> configResourceConfigEntry.getKey().name(),
                configResourceConfigEntry -> configResourceConfigEntry.getValue().entries()
                    .stream()
                    .filter(configEntry -> configEntry.source() == ConfigEntry.ConfigSource.DYNAMIC_TOPIC_CONFIG)
                    .collect(Collectors.toMap(ConfigEntry::name, ConfigEntry::value))
            ))
            .entrySet()
            .stream()
            .map(stringMapEntry -> Topic.builder()
                .metadata(ObjectMeta.builder()
                    .cluster(managedClusterProperties.getName())
                    .name(stringMapEntry.getKey())
                    .build())
                .spec(Topic.TopicSpec.builder()
                    .replicationFactor(
                        topicDescriptions.get(stringMapEntry.getKey()).partitions().get(0).replicas().size())
                    .partitions(topicDescriptions.get(stringMapEntry.getKey()).partitions().size())
                    .configs(stringMapEntry.getValue())
                    .build())
                .build()
            )
            .collect(Collectors.toMap(topic -> topic.getMetadata().getName(), Function.identity()));
>>>>>>> a1764e0b
    }

    private void alterTopics(Map<ConfigResource, Collection<AlterConfigOp>> toUpdate, List<Topic> topics) {
        AlterConfigsResult alterConfigsResult = getAdminClient().incrementalAlterConfigs(toUpdate);
        alterConfigsResult.values().forEach((key, value) -> {
            Topic updatedTopic =
                topics.stream().filter(t -> t.getMetadata().getName().equals(key.name())).findFirst().get();
            try {
                value.get(10, TimeUnit.SECONDS);
                updatedTopic.getMetadata().setCreationTimestamp(Date.from(Instant.now()));
                updatedTopic.getMetadata().setGeneration(updatedTopic.getMetadata().getGeneration() + 1);
                updatedTopic.setStatus(Topic.TopicStatus.ofSuccess("Topic configs updated"));

                log.info("Success updating topic configs {} on {}: [{}]",
                    key.name(),
                    managedClusterProperties.getName(),
                    toUpdate.get(key).stream().map(AlterConfigOp::toString).collect(Collectors.joining(",")));
            } catch (InterruptedException e) {
                log.error("Error", e);
                Thread.currentThread().interrupt();
            } catch (Exception e) {
                updatedTopic.setStatus(
                    Topic.TopicStatus.ofFailed("Error while updating topic configs: " + e.getMessage()));
                log.error(String.format("Error while updating topic configs %s on %s", key.name(),
                    this.managedClusterProperties.getName()), e);
            }
            topicRepository.create(updatedTopic);
        });
    }

    private void createTopics(List<Topic> topics) {
        List<NewTopic> newTopics = topics.stream()
            .map(topic -> {
                log.debug("Creating topic {} on {}", topic.getMetadata().getName(), topic.getMetadata().getCluster());
                NewTopic newTopic = new NewTopic(topic.getMetadata().getName(), topic.getSpec().getPartitions(),
                    (short) topic.getSpec().getReplicationFactor());
                newTopic.configs(topic.getSpec().getConfigs());
                log.debug("{}", newTopic);
                return newTopic;
            })
            .toList();

        CreateTopicsResult createTopicsResult = getAdminClient().createTopics(newTopics);
        createTopicsResult.values().forEach((key, value) -> {
            Topic createdTopic = topics.stream().filter(t -> t.getMetadata().getName().equals(key)).findFirst().get();
            try {
                value.get(10, TimeUnit.SECONDS);
                createdTopic.getMetadata().setCreationTimestamp(Date.from(Instant.now()));
                createdTopic.getMetadata().setGeneration(1);
                createdTopic.setStatus(Topic.TopicStatus.ofSuccess("Topic created"));
                log.info("Success creating topic {} on {}", key, this.managedClusterProperties.getName());
            } catch (InterruptedException e) {
                log.error("Error", e);
                Thread.currentThread().interrupt();
            } catch (Exception e) {
                createdTopic.setStatus(Topic.TopicStatus.ofFailed("Error while creating topic: " + e.getMessage()));
                log.error(
                    String.format("Error while creating topic %s on %s", key, this.managedClusterProperties.getName()),
                    e);
            }
            topicRepository.create(createdTopic);
        });
    }

<<<<<<< HEAD
    private Collection<AlterConfigOp> computeConfigChanges(Map<String,String> expected, Map<String,String> actual){
=======
    private Collection<AlterConfigOp> computeConfigChanges(Map<String, String> expected, Map<String, String> actual) {
>>>>>>> a1764e0b
        List<AlterConfigOp> toCreate = expected.entrySet()
            .stream()
            .filter(expectedEntry -> !actual.containsKey(expectedEntry.getKey()))
            .map(expectedEntry -> new AlterConfigOp(new ConfigEntry(expectedEntry.getKey(), expectedEntry.getValue()),
                AlterConfigOp.OpType.SET))
            .toList();

        List<AlterConfigOp> toDelete = actual.entrySet()
            .stream()
            .filter(actualEntry -> !expected.containsKey(actualEntry.getKey()))
            .map(expectedEntry -> new AlterConfigOp(new ConfigEntry(expectedEntry.getKey(), expectedEntry.getValue()),
                AlterConfigOp.OpType.DELETE))
            .toList();

        List<AlterConfigOp> toChange = expected.entrySet()
            .stream()
            .filter(expectedEntry -> {
                if (actual.containsKey(expectedEntry.getKey())) {
                    String actualVal = actual.get(expectedEntry.getKey());
                    String expectedVal = expectedEntry.getValue();
                    return !expectedVal.equals(actualVal);
                }
                return false;
            })
            .map(expectedEntry -> new AlterConfigOp(new ConfigEntry(expectedEntry.getKey(), expectedEntry.getValue()),
                AlterConfigOp.OpType.SET))
            .toList();

        List<AlterConfigOp> total = new ArrayList<>();
        total.addAll(toCreate);
        total.addAll(toDelete);
        total.addAll(toChange);

        return total;
    }

    /**
     * For a given topic, get each latest offset by partition in order to delete all the records
     * before these offsets.
     *
     * @param topic The topic to delete records
     * @return A map of offsets by topic-partitions
     * @throws ExecutionException   Any execution exception
     * @throws InterruptedException Any interrupted exception
     */
    public Map<TopicPartition, RecordsToDelete> prepareRecordsToDelete(String topic)
        throws ExecutionException, InterruptedException {
        // List all partitions for topic and prepare a listOffsets call
        Map<TopicPartition, OffsetSpec> topicsPartitionsToDelete =
            getAdminClient().describeTopics(List.of(topic)).allTopicNames().get()
                .entrySet()
                .stream()
                .flatMap(topicDescriptionEntry -> topicDescriptionEntry.getValue().partitions().stream())
                .map(partitionInfo -> new TopicPartition(topic, partitionInfo.partition()))
                .collect(Collectors.toMap(Function.identity(), v -> OffsetSpec.latest()));

        // list all latest offsets for each partitions
        return getAdminClient().listOffsets(topicsPartitionsToDelete).all().get()
            .entrySet()
            .stream()
            .collect(Collectors.toMap(Map.Entry::getKey, kv -> RecordsToDelete.beforeOffset(kv.getValue().offset())));
    }

    /**
     * Delete the records for each partition, before each offset.
     *
     * @param recordsToDelete The offsets by topic-partitions
     * @return The new offsets by topic-partitions
     * @throws InterruptedException Any interrupted exception
     */
    public Map<TopicPartition, Long> deleteRecords(Map<TopicPartition, RecordsToDelete> recordsToDelete)
        throws InterruptedException {
        return getAdminClient().deleteRecords(recordsToDelete).lowWatermarks().entrySet().stream()
            .collect(Collectors.toMap(Map.Entry::getKey, kv -> {
                try {
                    var newValue = kv.getValue().get().lowWatermark();
                    log.info("Deleting records {} of topic-partition {}", newValue, kv.getKey());
                    return newValue;
                } catch (InterruptedException e) {
                    Thread.currentThread().interrupt();
                    log.error(String.format("Thread interrupted deleting records of topic-partition %s", kv.getKey()),
                        e);
                    return -1L;
                } catch (ExecutionException e) {
                    log.error(String.format("Execution error deleting records of topic-partition %s", kv.getKey()), e);
                    return -1L;
                } catch (Exception e) {
                    log.error(String.format("Error deleting records of topic-partition %s", kv.getKey()), e);
                    return -1L;
                }
            }));

    }
}<|MERGE_RESOLUTION|>--- conflicted
+++ resolved
@@ -11,15 +11,11 @@
 import io.micronaut.context.annotation.EachBean;
 import jakarta.inject.Inject;
 import jakarta.inject.Singleton;
-<<<<<<< HEAD
 import lombok.AllArgsConstructor;
 import lombok.extern.slf4j.Slf4j;
 import org.apache.kafka.clients.admin.*;
 import org.apache.kafka.common.TopicPartition;
 import org.apache.kafka.common.config.ConfigResource;
-
-=======
->>>>>>> a1764e0b
 import java.time.Instant;
 import java.util.ArrayList;
 import java.util.Collection;
@@ -47,15 +43,12 @@
 import org.apache.kafka.common.TopicPartition;
 import org.apache.kafka.common.config.ConfigResource;
 
-<<<<<<< HEAD
 import static com.michelin.ns4kafka.utils.config.ClusterConfig.CLUSTER_ID;
 import static com.michelin.ns4kafka.utils.tags.TagsUtils.TOPIC_ENTITY_TYPE;
 
-=======
 /**
  * Topic executor.
  */
->>>>>>> a1764e0b
 @Slf4j
 @EachBean(ManagedClusterProperties.class)
 @Singleton
@@ -65,13 +58,11 @@
 
     TopicRepository topicRepository;
 
-<<<<<<< HEAD
     SchemaRegistryClient schemaRegistryClient;
-=======
+
     public TopicAsyncExecutor(ManagedClusterProperties managedClusterProperties) {
         this.managedClusterProperties = managedClusterProperties;
     }
->>>>>>> a1764e0b
 
     private Admin getAdminClient() {
         return managedClusterProperties.getAdminClient();
@@ -153,7 +144,6 @@
     }
 
     /**
-<<<<<<< HEAD
      * Create tags
      * @param ns4kafkaTopics Topics from ns4kafka
      * @param brokerTopics Topics from broker
@@ -203,10 +193,6 @@
 
     /**
      * Delete a topic
-=======
-     * Delete a topic.
-     *
->>>>>>> a1764e0b
      * @param topic The topic to delete
      */
     public void deleteTopic(Topic topic) throws InterruptedException, ExecutionException, TimeoutException {
@@ -235,48 +221,6 @@
             .stream()
             .map(TopicListing::name)
             .toList();
-    }
-
-<<<<<<< HEAD
-    public Map<String, Topic> collectBrokerTopicsFromNames(List<String> topicNames) throws InterruptedException, ExecutionException, TimeoutException {
-        Map<String, TopicDescription> topicDescriptions = getAdminClient().describeTopics(topicNames).all().get();
-
-        // Create a Map<TopicName, Map<ConfigName, ConfigValue>> for all topics
-        // includes only Dynamic config properties
-        Map<String, Topic> topics = getAdminClient()
-                .describeConfigs(topicNames.stream()
-                        .map(s -> new ConfigResource(ConfigResource.Type.TOPIC, s))
-                        .toList())
-                .all()
-                .get(30, TimeUnit.SECONDS)
-                .entrySet()
-                .stream()
-                .collect(Collectors.toMap(
-                        configResourceConfigEntry -> configResourceConfigEntry.getKey().name(),
-                        configResourceConfigEntry -> configResourceConfigEntry.getValue().entries()
-                                        .stream()
-                                        .filter( configEntry -> configEntry.source() == ConfigEntry.ConfigSource.DYNAMIC_TOPIC_CONFIG)
-                                        .collect(Collectors.toMap(ConfigEntry::name, ConfigEntry::value))
-                ))
-                .entrySet()
-                .stream()
-                .map(stringMapEntry -> Topic.builder()
-                        .metadata(ObjectMeta.builder()
-                                .cluster(kafkaAsyncExecutorConfig.getName())
-                                .name(stringMapEntry.getKey())
-                                .build())
-                        .spec(Topic.TopicSpec.builder()
-                                .replicationFactor(topicDescriptions.get(stringMapEntry.getKey()).partitions().get(0).replicas().size())
-                                .partitions(topicDescriptions.get(stringMapEntry.getKey()).partitions().size())
-                                .configs(stringMapEntry.getValue())
-                                .build())
-                        .build()
-                )
-                .collect(Collectors.toMap( topic -> topic.getMetadata().getName(), Function.identity()));
-
-        completeWithTags(topics);
-
-        return topics;
     }
 
     /**
@@ -291,7 +235,8 @@
                                             kafkaAsyncExecutorConfig.getConfig().getProperty(CLUSTER_ID) + ":" + entry.getValue().getMetadata().getName())
                                     .block().stream().map(TagTopicInfo::typeName).toList()));
         }
-=======
+    }
+
     /**
      * Collect all topics on broker from a list of topic names.
      *
@@ -306,7 +251,7 @@
         Map<String, TopicDescription> topicDescriptions = getAdminClient().describeTopics(topicNames)
             .allTopicNames().get();
 
-        return getAdminClient()
+        Map<String, Topic> topics = getAdminClient()
             .describeConfigs(topicNames.stream()
                 .map(s -> new ConfigResource(ConfigResource.Type.TOPIC, s))
                 .toList())
@@ -337,7 +282,10 @@
                 .build()
             )
             .collect(Collectors.toMap(topic -> topic.getMetadata().getName(), Function.identity()));
->>>>>>> a1764e0b
+  
+        completeWithTags(topics);
+
+        return topics;
     }
 
     private void alterTopics(Map<ConfigResource, Collection<AlterConfigOp>> toUpdate, List<Topic> topics) {
@@ -402,11 +350,8 @@
         });
     }
 
-<<<<<<< HEAD
-    private Collection<AlterConfigOp> computeConfigChanges(Map<String,String> expected, Map<String,String> actual){
-=======
+
     private Collection<AlterConfigOp> computeConfigChanges(Map<String, String> expected, Map<String, String> actual) {
->>>>>>> a1764e0b
         List<AlterConfigOp> toCreate = expected.entrySet()
             .stream()
             .filter(expectedEntry -> !actual.containsKey(expectedEntry.getKey()))
