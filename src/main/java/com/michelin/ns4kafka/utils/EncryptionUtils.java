package com.michelin.ns4kafka.utils;

import com.nimbusds.jose.*;
import com.nimbusds.jose.crypto.AESDecrypter;
import com.nimbusds.jose.crypto.AESEncrypter;
import com.nimbusds.jose.util.Base64URL;
import io.micronaut.core.util.StringUtils;
import lombok.extern.slf4j.Slf4j;

import javax.crypto.Cipher;
import javax.crypto.SecretKeyFactory;
import javax.crypto.spec.IvParameterSpec;
import javax.crypto.spec.PBEKeySpec;
import javax.crypto.spec.SecretKeySpec;
import java.io.ByteArrayOutputStream;
import java.io.IOException;
import java.nio.charset.StandardCharsets;
import java.util.Arrays;
import java.util.Base64;

@Slf4j
public class EncryptionUtils {
<<<<<<< HEAD
    /**
     * Constructor
     */
    private EncryptionUtils() {
    }
=======
    private EncryptionUtils() { }
>>>>>>> 8cc18d16

    /**
     * Encrypt given text with the given key to AES256 GCM then encode it to Base64
     *
     * @param clearText The text to encrypt
     * @param key       The key encryption key (KEK)
     * @return The encrypted password
     */
    public static String encryptAES256GCM(String clearText, String key) {
        try {
            if (!StringUtils.hasText(clearText)) {
                return clearText;
            }

            AESEncrypter encrypter = new AESEncrypter(key.getBytes(StandardCharsets.UTF_8));
            JWECryptoParts encryptedData = encrypter.encrypt(new JWEHeader(JWEAlgorithm.A256KW, EncryptionMethod.A256GCM),
                    clearText.getBytes(StandardCharsets.UTF_8));

            ByteArrayOutputStream outputStream = new ByteArrayOutputStream();
            outputStream.write(encryptedData.getEncryptedKey().decode());
            outputStream.write(encryptedData.getInitializationVector().decode());
            outputStream.write(encryptedData.getAuthenticationTag().decode());
            outputStream.write(encryptedData.getCipherText().decode());

            return Base64URL.encode(outputStream.toByteArray()).toString();
        } catch (JOSEException | IOException e) {
            log.error("An error occurred during Connect cluster password encryption", e);
        }

        return clearText;
    }

    /**
     * Decrypt given text with the given key from AES256 GCM
     *
     * @param encryptedText The text to decrypt
     * @param key           The key encryption key (KEK)
     * @return The decrypted text
     */
    public static String decryptAES256GCM(String encryptedText, String key) {
        try {
            if (!StringUtils.hasText(encryptedText)) {
                return encryptedText;
            }

            AESDecrypter decrypter = new AESDecrypter(key.getBytes(StandardCharsets.UTF_8));
            byte[] encryptedData = Base64URL.from(encryptedText).decode();

            Base64URL encryptedKey = Base64URL.encode(Arrays.copyOfRange(encryptedData, 0, 40));
            Base64URL iv = Base64URL.encode(Arrays.copyOfRange(encryptedData, 40, 52));
            Base64URL auth = Base64URL.encode(Arrays.copyOfRange(encryptedData, 52, 68));
            Base64URL text = Base64URL.encode(Arrays.copyOfRange(encryptedData, 68, encryptedData.length));

            byte[] clearTextAsBytes = decrypter.decrypt(new JWEHeader(JWEAlgorithm.A256KW, EncryptionMethod.A256GCM),
                    encryptedKey, iv, text, auth);

            return new String(clearTextAsBytes);
        } catch (JOSEException e) {
            log.error("An error occurred during Connect cluster password decryption", e);
        }

        return encryptedText;
    }

    /**
     * Encrypt clear text with the given key and salt to AES256 encrypted text.
     *
     * @param clearText The text to encrypt.
     * @param key       The encryption key.
     * @param salt      The encryption salt.
     * @return The encrypted password.
     */
    public static String encryptAES256(final String clearText, final String key, final String salt) {
        try {
            byte[] iv = {0, 0, 0, 0, 0, 0, 0, 0, 0, 0, 0, 0, 0, 0, 0, 0};
            final var ivSpec = new IvParameterSpec(iv);
            final var factory = SecretKeyFactory.getInstance("PBKDF2WithHmacSHA256");
            final var spec = new PBEKeySpec(key.toCharArray(), salt.getBytes(), 65536, 256);
            final var secret = factory.generateSecret(spec);
            final var secretKey = new SecretKeySpec(secret.getEncoded(), "AES");
            final var cipher = Cipher.getInstance("AES/CBC/PKCS5Padding");
            cipher.init(Cipher.ENCRYPT_MODE, secretKey, ivSpec);
            return Base64.getEncoder().encodeToString(cipher.doFinal(clearText.getBytes(StandardCharsets.UTF_8)));
        } catch (Exception e) {
            throw new RuntimeException(e);
        }
    }
}<|MERGE_RESOLUTION|>--- conflicted
+++ resolved
@@ -20,15 +20,11 @@
 
 @Slf4j
 public class EncryptionUtils {
-<<<<<<< HEAD
     /**
      * Constructor
      */
     private EncryptionUtils() {
     }
-=======
-    private EncryptionUtils() { }
->>>>>>> 8cc18d16
 
     /**
      * Encrypt given text with the given key to AES256 GCM then encode it to Base64
