package com.michelin.ns4kafka.controllers;

import static org.junit.jupiter.api.Assertions.assertEquals;
import static org.junit.jupiter.api.Assertions.assertLinesMatch;
import static org.junit.jupiter.api.Assertions.assertNotNull;
import static org.junit.jupiter.api.Assertions.assertThrows;
import static org.junit.jupiter.api.Assertions.assertTrue;
import static org.mockito.ArgumentMatchers.any;
import static org.mockito.Mockito.anyMap;
import static org.mockito.Mockito.doNothing;
import static org.mockito.Mockito.never;
import static org.mockito.Mockito.verify;
import static org.mockito.Mockito.when;

import com.michelin.ns4kafka.controllers.topic.TopicController;
import com.michelin.ns4kafka.models.AuditLog;
import com.michelin.ns4kafka.models.DeleteRecordsResponse;
import com.michelin.ns4kafka.models.Namespace;
import com.michelin.ns4kafka.models.Namespace.NamespaceSpec;
import com.michelin.ns4kafka.models.ObjectMeta;
import com.michelin.ns4kafka.models.Topic;
import com.michelin.ns4kafka.security.ResourceBasedSecurityRule;
import com.michelin.ns4kafka.services.NamespaceService;
import com.michelin.ns4kafka.services.ResourceQuotaService;
import com.michelin.ns4kafka.services.TopicService;
import com.michelin.ns4kafka.utils.exceptions.ResourceValidationException;
import com.michelin.ns4kafka.validation.TopicValidator;
import io.micronaut.context.event.ApplicationEventPublisher;
import io.micronaut.http.HttpResponse;
import io.micronaut.http.HttpStatus;
import io.micronaut.security.utils.SecurityService;
import java.util.List;
import java.util.Map;
import java.util.Optional;
import java.util.concurrent.ExecutionException;
import java.util.concurrent.TimeoutException;
import org.apache.kafka.common.TopicPartition;
import org.junit.jupiter.api.Assertions;
import org.junit.jupiter.api.Test;
import org.junit.jupiter.api.extension.ExtendWith;
import org.mockito.ArgumentMatchers;
import org.mockito.InjectMocks;
import org.mockito.Mock;
import org.mockito.junit.jupiter.MockitoExtension;

<<<<<<< HEAD
import java.util.*;
import java.util.concurrent.ExecutionException;
import java.util.concurrent.TimeoutException;

import static org.junit.jupiter.api.Assertions.*;
import static org.mockito.ArgumentMatchers.any;
import static org.mockito.Mockito.*;

=======
>>>>>>> a1764e0b
@ExtendWith(MockitoExtension.class)
class TopicControllerTest {
    @Mock
    NamespaceService namespaceService;

    @Mock
    TopicService topicService;

    @Mock
    ApplicationEventPublisher<AuditLog> applicationEventPublisher;

    @Mock
    SecurityService securityService;

    @Mock
    ResourceQuotaService resourceQuotaService;

    @InjectMocks
    TopicController topicController;

    @Test
    void listEmptyTopics() {
        Namespace ns = Namespace.builder()
            .metadata(ObjectMeta.builder()
                .name("test")
                .cluster("local")
                .build())
            .build();

        when(namespaceService.findByName("test"))
            .thenReturn(Optional.of(ns));
        when(topicService.findAllForNamespace(ns))
            .thenReturn(List.of());

        List<Topic> actual = topicController.list("test");
        assertEquals(0, actual.size());
    }

    @Test
    void listMultipleTopics() {
        Namespace ns = Namespace.builder()
            .metadata(ObjectMeta.builder()
                .name("test")
                .cluster("local")
                .build())
            .build();

        when(namespaceService.findByName("test"))
            .thenReturn(Optional.of(ns));
        when(topicService.findAllForNamespace(ns))
            .thenReturn(List.of(
                Topic.builder().metadata(ObjectMeta.builder().name("topic1").build()).build(),
                Topic.builder().metadata(ObjectMeta.builder().name("topic2").build()).build()
            ));

        List<Topic> actual = topicController.list("test");

        assertEquals(2, actual.size());
        assertEquals("topic1", actual.get(0).getMetadata().getName());
        assertEquals("topic2", actual.get(1).getMetadata().getName());
    }

    @Test
    void getEmptyTopic() {
        Namespace ns = Namespace.builder()
            .metadata(ObjectMeta.builder()
                .name("test")
                .cluster("local")
                .build())
            .build();

        when(namespaceService.findByName("test"))
            .thenReturn(Optional.of(ns));
        when(topicService.findByName(ns, "topic.notfound"))
            .thenReturn(Optional.empty());

        Optional<Topic> actual = topicController.getTopic("test", "topic.notfound");

        assertTrue(actual.isEmpty());
    }

    @Test
    void getTopic() {
        Namespace ns = Namespace.builder()
            .metadata(ObjectMeta.builder()
                .name("test")
                .cluster("local")
                .build())
            .build();

        when(namespaceService.findByName("test"))
            .thenReturn(Optional.of(ns));
        when(topicService.findByName(ns, "topic.found"))
            .thenReturn(Optional.of(
                Topic.builder().metadata(ObjectMeta.builder().name("topic.found").build()).build()
            ));

        Optional<Topic> actual = topicController.getTopic("test", "topic.found");

        assertTrue(actual.isPresent());
        assertEquals("topic.found", actual.get().getMetadata().getName());
    }

    @Test
    void deleteTopic() throws InterruptedException, ExecutionException, TimeoutException {
        Namespace ns = Namespace.builder()
            .metadata(ObjectMeta.builder()
                .name("test")
                .cluster("local")
                .build())
            .build();

        when(namespaceService.findByName("test"))
            .thenReturn(Optional.of(ns));
        Optional<Topic> toDelete = Optional.of(
            Topic.builder().metadata(ObjectMeta.builder().name("topic.delete").build()).build());
        when(topicService.findByName(ns, "topic.delete"))
            .thenReturn(toDelete);
        when(topicService.isNamespaceOwnerOfTopic("test", "topic.delete"))
            .thenReturn(true);
        when(securityService.username()).thenReturn(Optional.of("test-user"));
        when(securityService.hasRole(ResourceBasedSecurityRule.IS_ADMIN)).thenReturn(false);
        doNothing().when(topicService).delete(toDelete.get());
        doNothing().when(applicationEventPublisher).publishEvent(any());

        HttpResponse<Void> actual = topicController.deleteTopic("test", "topic.delete", false);

        assertEquals(HttpStatus.NO_CONTENT, actual.getStatus());
    }

    @Test
    void deleteTopicDryRun() throws InterruptedException, ExecutionException, TimeoutException {
        Namespace ns = Namespace.builder()
            .metadata(ObjectMeta.builder()
                .name("test")
                .cluster("local")
                .build())
            .build();

        when(namespaceService.findByName("test"))
            .thenReturn(Optional.of(ns));
        Optional<Topic> toDelete = Optional.of(
            Topic.builder().metadata(ObjectMeta.builder().name("topic.delete").build()).build());
        when(topicService.findByName(ns, "topic.delete"))
            .thenReturn(toDelete);
        when(topicService.isNamespaceOwnerOfTopic("test", "topic.delete"))
            .thenReturn(true);

        topicController.deleteTopic("test", "topic.delete", true);

        verify(topicService, never()).delete(any());
    }

    @Test
    void deleteTopicUnauthorized() {
        Namespace ns = Namespace.builder()
            .metadata(ObjectMeta.builder()
                .name("test")
                .cluster("local")
                .build())
            .build();

        when(namespaceService.findByName("test"))
            .thenReturn(Optional.of(ns));
        when(topicService.isNamespaceOwnerOfTopic("test", "topic.delete"))
            .thenReturn(false);

        assertThrows(ResourceValidationException.class,
            () -> topicController.deleteTopic("test", "topic.delete", false));
    }

    @Test
    void createNewTopic() throws InterruptedException, ExecutionException, TimeoutException {
        Namespace ns = Namespace.builder()
            .metadata(ObjectMeta.builder()
                .name("test")
                .cluster("local")
                .build())
            .spec(NamespaceSpec.builder()
                .topicValidator(TopicValidator.makeDefault())
                .build())
            .build();

        Topic topic = Topic.builder()
<<<<<<< HEAD
                .metadata(ObjectMeta.builder()
                        .name("test.topic")
                        .build())
                .spec(Topic.TopicSpec.builder()
                        .replicationFactor(3)
                        .partitions(3)
                        .tags(List.of("TAG_TEST"))
                        .configs(Map.of("cleanup.policy","delete",
                                        "min.insync.replicas", "2",
                                        "retention.ms", "60000"))
                        .build())
                .build();
=======
            .metadata(ObjectMeta.builder()
                .name("test.topic")
                .build())
            .spec(Topic.TopicSpec.builder()
                .replicationFactor(3)
                .partitions(3)
                .configs(Map.of("cleanup.policy", "delete",
                    "min.insync.replicas", "2",
                    "retention.ms", "60000"))
                .build())
            .build();
>>>>>>> a1764e0b

        when(namespaceService.findByName("test"))
            .thenReturn(Optional.of(ns));
        when(topicService.isNamespaceOwnerOfTopic(any(), any())).thenReturn(true);
        when(topicService.findByName(ns, "test.topic")).thenReturn(Optional.empty());
        when(resourceQuotaService.validateTopicQuota(ns, Optional.empty(), topic)).thenReturn(List.of());
        when(securityService.username()).thenReturn(Optional.of("test-user"));
        when(securityService.hasRole(ResourceBasedSecurityRule.IS_ADMIN)).thenReturn(false);
        doNothing().when(applicationEventPublisher).publishEvent(any());

        when(topicService.create(topic)).thenReturn(topic);

        var response = topicController.apply("test", topic, false);
        Topic actual = response.body();
        assertEquals("created", response.header("X-Ns4kafka-Result"));
        assertEquals("test.topic", actual.getMetadata().getName());
    }

    @Test
    void shouldCreateNewTopicWithNoConstraint() throws InterruptedException, ExecutionException, TimeoutException {
        Namespace ns = Namespace.builder()
            .metadata(ObjectMeta.builder()
                .name("test")
                .cluster("local")
                .build())
            .spec(NamespaceSpec.builder()
                .topicValidator(TopicValidator.builder()
                    .build())
                .build())
            .build();

        Topic topic = Topic.builder()
            .metadata(ObjectMeta.builder()
                .name("test.topic")
                .build())
            .spec(Topic.TopicSpec.builder()
                .replicationFactor(3)
                .partitions(3)
                .configs(Map.of("cleanup.policy", "delete",
                    "min.insync.replicas", "2",
                    "retention.ms", "60000"))
                .build())
            .build();

        when(namespaceService.findByName("test"))
            .thenReturn(Optional.of(ns));
        when(topicService.isNamespaceOwnerOfTopic(any(), any())).thenReturn(true);
        when(topicService.findByName(ns, "test.topic")).thenReturn(Optional.empty());
        when(resourceQuotaService.validateTopicQuota(ns, Optional.empty(), topic)).thenReturn(List.of());
        when(securityService.username()).thenReturn(Optional.of("test-user"));
        when(securityService.hasRole(ResourceBasedSecurityRule.IS_ADMIN)).thenReturn(false);
        doNothing().when(applicationEventPublisher).publishEvent(any());

        when(topicService.create(topic)).thenReturn(topic);

        var response = topicController.apply("test", topic, false);
        Topic actual = response.body();
        assertEquals("created", response.header("X-Ns4kafka-Result"));
        assertEquals("test.topic", actual.getMetadata().getName());
    }

    @Test
    void updateTopic() throws InterruptedException, ExecutionException, TimeoutException {
        Namespace ns = Namespace.builder()
            .metadata(ObjectMeta.builder()
                .name("test")
                .cluster("local")
                .build())
            .spec(NamespaceSpec.builder()
                .topicValidator(TopicValidator.makeDefault())
                .build())
            .build();

        Topic existing = Topic.builder()
            .metadata(ObjectMeta.builder()
                .name("test.topic")
                .build())
            .spec(Topic.TopicSpec.builder()
                .replicationFactor(3)
                .partitions(3)
                .configs(Map.of("cleanup.policy", "compact",
                    "min.insync.replicas", "2",
                    "retention.ms", "60000"))
                .build())
            .build();

        Topic topic = Topic.builder()
            .metadata(ObjectMeta.builder()
                .name("test.topic")
                .build())
            .spec(Topic.TopicSpec.builder()
                .replicationFactor(3)
                .partitions(3)
                .configs(Map.of("cleanup.policy", "delete",
                    "min.insync.replicas", "2",
                    "retention.ms", "60000"))
                .build())
            .build();

        when(namespaceService.findByName("test"))
            .thenReturn(Optional.of(ns));
        when(topicService.findByName(ns, "test.topic")).thenReturn(Optional.of(existing));
        when(topicService.create(topic)).thenReturn(topic);
        when(securityService.username()).thenReturn(Optional.of("test-user"));
        when(securityService.hasRole(ResourceBasedSecurityRule.IS_ADMIN)).thenReturn(false);
        doNothing().when(applicationEventPublisher).publishEvent(any());

        var response = topicController.apply("test", topic, false);
        Topic actual = response.body();
        assertEquals("changed", response.header("X-Ns4kafka-Result"));
        assertEquals("test.topic", actual.getMetadata().getName());
    }

<<<<<<< HEAD
    /**
     * Validate topic update with two new tags
     * @throws InterruptedException Any interrupted exception
     * @throws ExecutionException Any execution exception
     * @throws TimeoutException Any timeout exception
     */
    @Test
    void updateTopicWithNewTags() throws InterruptedException, ExecutionException, TimeoutException {
        Namespace ns = Namespace.builder()
                .metadata(ObjectMeta.builder()
                        .name("test")
                        .cluster("local")
                        .build())
                .spec(NamespaceSpec.builder()
                        .topicValidator(TopicValidator.makeDefault())
                        .build())
                .build();

        Topic existing = Topic.builder()
                .metadata(ObjectMeta.builder()
                        .name("test.topic")
                        .build())
                .spec(Topic.TopicSpec.builder()
                        .replicationFactor(3)
                        .partitions(3)
                        .configs(Map.of("cleanup.policy","compact",
                                "min.insync.replicas", "2",
                                "retention.ms", "60000"))
                        .build())
                .build();

        Topic topic = Topic.builder()
                .metadata(ObjectMeta.builder()
                        .name("test.topic")
                        .build())
                .spec(Topic.TopicSpec.builder()
                        .tags(Arrays.asList("TAG1", "TAG2"))
                        .replicationFactor(3)
                        .partitions(3)
                        .configs(Map.of("cleanup.policy","delete",
                                "min.insync.replicas", "2",
                                "retention.ms", "60000"))
                        .build())
                .build();

        when(namespaceService.findByName("test"))
                .thenReturn(Optional.of(ns));
        when(topicService.findByName(ns, "test.topic")).thenReturn(Optional.of(existing));
        when(topicService.create(topic)).thenReturn(topic);
        when(securityService.username()).thenReturn(Optional.of("test-user"));
        when(securityService.hasRole(ResourceBasedSecurityRule.IS_ADMIN)).thenReturn(false);
        doNothing().when(applicationEventPublisher).publishEvent(any());

        var response = topicController.apply("test", topic, false);
        Topic actual = response.body();
        assertEquals("changed", response.header("X-Ns4kafka-Result"));
        assertEquals("test.topic", actual.getMetadata().getName());
        assertEquals(2, actual.getSpec().getTags().size());
        assertEquals("TAG1", actual.getSpec().getTags().get(0));
        assertEquals("TAG2", actual.getSpec().getTags().get(1));
    }

    /**
     * Validate topic update with a tag to delete
     * @throws InterruptedException Any interrupted exception
     * @throws ExecutionException Any execution exception
     * @throws TimeoutException Any timeout exception
     */
    @Test
    void updateTopicWithTagToDelete() throws InterruptedException, ExecutionException, TimeoutException {
        Namespace ns = Namespace.builder()
                .metadata(ObjectMeta.builder()
                        .name("test")
                        .cluster("local")
                        .build())
                .spec(NamespaceSpec.builder()
                        .topicValidator(TopicValidator.makeDefault())
                        .build())
                .build();

        Topic existing = Topic.builder()
                .metadata(ObjectMeta.builder()
                        .name("test.topic")
                        .build())
                .spec(Topic.TopicSpec.builder()
                        .tags(Arrays.asList("TAG1", "TAG2"))
                        .replicationFactor(3)
                        .partitions(3)
                        .configs(Map.of("cleanup.policy","compact",
                                "min.insync.replicas", "2",
                                "retention.ms", "60000"))
                        .build())
                .build();

        Topic topic = Topic.builder()
                .metadata(ObjectMeta.builder()
                        .name("test.topic")
                        .build())
                .spec(Topic.TopicSpec.builder()
                        .tags(List.of("TAG1"))
                        .replicationFactor(3)
                        .partitions(3)
                        .configs(Map.of("cleanup.policy","delete",
                                "min.insync.replicas", "2",
                                "retention.ms", "60000"))
                        .build())
                .build();

        when(namespaceService.findByName("test"))
                .thenReturn(Optional.of(ns));
        when(topicService.findByName(ns, "test.topic")).thenReturn(Optional.of(existing));
        when(topicService.create(topic)).thenReturn(topic);
        when(securityService.username()).thenReturn(Optional.of("test-user"));
        when(securityService.hasRole(ResourceBasedSecurityRule.IS_ADMIN)).thenReturn(false);
        doNothing().when(applicationEventPublisher).publishEvent(any());

        var response = topicController.apply("test", topic, false);
        Topic actual = response.body();
        assertEquals("changed", response.header("X-Ns4kafka-Result"));
        assertEquals("test.topic", actual.getMetadata().getName());
        assertEquals(1, actual.getSpec().getTags().size());
        assertEquals("TAG1", actual.getSpec().getTags().get(0));
    }

    /**
     * Validate topic update when there are validations errors
     */
=======
>>>>>>> a1764e0b
    @Test
    void updateTopicValidationErrors() {
        Namespace ns = Namespace.builder()
            .metadata(ObjectMeta.builder()
                .name("test")
                .cluster("local")
                .build())
            .spec(NamespaceSpec.builder()
                .topicValidator(TopicValidator.makeDefault())
                .build())
            .build();

        Topic existing = Topic.builder()
            .metadata(ObjectMeta.builder()
                .name("test.topic")
                .build())
            .spec(Topic.TopicSpec.builder()
                .replicationFactor(3)
                .partitions(3)
                .configs(Map.of("cleanup.policy", "compact",
                    "min.insync.replicas", "2",
                    "retention.ms", "60000"))
                .build())
            .build();

        Topic topic = Topic.builder()
            .metadata(ObjectMeta.builder()
                .name("test.topic")
                .build())
            .spec(Topic.TopicSpec.builder()
                .replicationFactor(3)
                .partitions(6)
                .configs(Map.of("cleanup.policy", "delete",
                    "min.insync.replicas", "2",
                    "retention.ms", "60000"))
                .build())
            .build();

        when(namespaceService.findByName("test"))
            .thenReturn(Optional.of(ns));
        when(topicService.findByName(ns, "test.topic")).thenReturn(Optional.of(existing));
        when(topicService.validateTopicUpdate(ns, existing, topic)).thenReturn(
            List.of("Invalid value 6 for configuration partitions: Value is immutable (3)."));

        ResourceValidationException actual = assertThrows(ResourceValidationException.class,
            () -> topicController.apply("test", topic, false));
        assertEquals(1, actual.getValidationErrors().size());
        assertLinesMatch(List.of("Invalid value 6 for configuration partitions: Value is immutable (3)."),
            actual.getValidationErrors());
    }

    @Test
    void updateTopicAlreadyExistsUnchanged() throws InterruptedException, ExecutionException, TimeoutException {
        Namespace ns = Namespace.builder()
            .metadata(ObjectMeta.builder()
                .name("test")
                .cluster("local")
                .build())
            .spec(NamespaceSpec.builder()
                .topicValidator(TopicValidator.makeDefault())
                .build())
            .build();

        Topic existing = Topic.builder()
<<<<<<< HEAD
                .metadata(ObjectMeta.builder()
                        .name("test.topic")
                        .namespace("test")
                        .cluster("local")
                        .build())
                .spec(Topic.TopicSpec.builder()
                        .replicationFactor(3)
                        .partitions(3)
                        .tags(Collections.emptyList())
                        .configs(Map.of("cleanup.policy","compact",
                                "min.insync.replicas", "2",
                                "retention.ms", "60000"))
                        .build())
                .build();

        Topic topic = Topic.builder()
                .metadata(ObjectMeta.builder()
                        .name("test.topic")
                        .build())
                .spec(Topic.TopicSpec.builder()
                        .replicationFactor(3)
                        .partitions(3)
                        .tags(Collections.emptyList())
                        .configs(Map.of("cleanup.policy","compact",
                                "min.insync.replicas", "2",
                                "retention.ms", "60000"))
                        .build())
                .build();
=======
            .metadata(ObjectMeta.builder()
                .name("test.topic")
                .namespace("test")
                .cluster("local")
                .build())
            .spec(Topic.TopicSpec.builder()
                .replicationFactor(3)
                .partitions(3)
                .configs(Map.of("cleanup.policy", "compact",
                    "min.insync.replicas", "2",
                    "retention.ms", "60000"))
                .build())
            .build();

        Topic topic = Topic.builder()
            .metadata(ObjectMeta.builder()
                .name("test.topic")
                .build())
            .spec(Topic.TopicSpec.builder()
                .replicationFactor(3)
                .partitions(3)
                .configs(Map.of("cleanup.policy", "compact",
                    "min.insync.replicas", "2",
                    "retention.ms", "60000"))
                .build())
            .build();
>>>>>>> a1764e0b

        when(namespaceService.findByName("test"))
            .thenReturn(Optional.of(ns));
        when(topicService.findByName(ns, "test.topic")).thenReturn(Optional.of(existing));

        var response = topicController.apply("test", topic, false);
        Topic actual = response.body();
        assertEquals("unchanged", response.header("X-Ns4kafka-Result"));
        verify(topicService, never()).create(ArgumentMatchers.any());
        assertEquals(existing, actual);
    }

    @Test
    void createNewTopicDryRun() throws InterruptedException, ExecutionException, TimeoutException {
        Namespace ns = Namespace.builder()
            .metadata(ObjectMeta.builder()
                .name("test")
                .cluster("local")
                .build())
            .spec(NamespaceSpec.builder()
                .topicValidator(TopicValidator.makeDefault())
                .build())
            .build();

        Topic topic = Topic.builder()
            .metadata(ObjectMeta.builder()
                .name("test.topic")
                .build())
            .spec(Topic.TopicSpec.builder()
                .replicationFactor(3)
                .partitions(3)
                .configs(Map.of("cleanup.policy", "delete",
                    "min.insync.replicas", "2",
                    "retention.ms", "60000"))
                .build())
            .build();

        when(namespaceService.findByName("test"))
            .thenReturn(Optional.of(ns));
        when(topicService.isNamespaceOwnerOfTopic(any(), any())).thenReturn(true);
        when(topicService.findByName(ns, "test.topic")).thenReturn(Optional.empty());
        when(resourceQuotaService.validateTopicQuota(ns, Optional.empty(), topic)).thenReturn(List.of());

        var response = topicController.apply("test", topic, true);
        assertEquals("created", response.header("X-Ns4kafka-Result"));
        verify(topicService, never()).create(topic);
    }

    @Test
    void createNewTopicFailValidation() {
        Namespace ns = Namespace.builder()
            .metadata(ObjectMeta.builder()
                .name("test")
                .cluster("local")
                .build())
            .spec(NamespaceSpec.builder()
                .topicValidator(TopicValidator.makeDefault())
                .build())
            .build();

        Topic topic = Topic.builder()
            .metadata(ObjectMeta.builder().name("test.topic").build())
            .spec(Topic.TopicSpec.builder()
                .replicationFactor(1)
                .partitions(3)
                .configs(Map.of("cleanup.policy", "delete",
                    "min.insync.replicas", "2",
                    "retention.ms", "60000"))
                .build())
            .build();

        when(namespaceService.findByName("test"))
            .thenReturn(Optional.of(ns));
        when(topicService.isNamespaceOwnerOfTopic(any(), any())).thenReturn(true);
        when(topicService.findByName(ns, "test.topic")).thenReturn(Optional.empty());

        ResourceValidationException actual = assertThrows(ResourceValidationException.class,
            () -> topicController.apply("test", topic, false));
        assertEquals(1, actual.getValidationErrors().size());
        assertLinesMatch(List.of(".*replication\\.factor.*"), actual.getValidationErrors());
    }

    @Test
    void shouldNotFailWhenCreatingNewTopicWithNoValidator()
        throws ExecutionException, InterruptedException, TimeoutException {
        Namespace ns = Namespace.builder()
            .metadata(ObjectMeta.builder()
                .name("test")
                .cluster("local")
                .build())
            .spec(NamespaceSpec.builder()
                .topicValidator(null)
                .build())
            .build();

        Topic topic = Topic.builder()
            .metadata(ObjectMeta.builder().name("test.topic").build())
            .spec(Topic.TopicSpec.builder()
                .replicationFactor(1)
                .partitions(3)
                .configs(Map.of("cleanup.policy", "delete",
                    "min.insync.replicas", "2",
                    "retention.ms", "60000"))
                .build())
            .build();

        when(namespaceService.findByName("test"))
            .thenReturn(Optional.of(ns));
        when(topicService.isNamespaceOwnerOfTopic(any(), any())).thenReturn(true);
        when(topicService.findByName(ns, "test.topic")).thenReturn(Optional.empty());

        var response = topicController.apply("test", topic, true);
        assertEquals("created", response.header("X-Ns4kafka-Result"));
        verify(topicService, never()).create(topic);
    }

    @Test
    void shouldNotFailWhenCreatingNewTopicWithNoValidationConstraint()
        throws ExecutionException, InterruptedException, TimeoutException {
        Namespace ns = Namespace.builder()
            .metadata(ObjectMeta.builder()
                .name("test")
                .cluster("local")
                .build())
            .spec(NamespaceSpec.builder()
                .topicValidator(TopicValidator.builder()
                    .build())
                .build())
            .build();

        Topic topic = Topic.builder()
            .metadata(ObjectMeta.builder().name("test.topic").build())
            .spec(Topic.TopicSpec.builder()
                .replicationFactor(1)
                .partitions(3)
                .configs(Map.of("cleanup.policy", "delete",
                    "min.insync.replicas", "2",
                    "retention.ms", "60000"))
                .build())
            .build();

        when(namespaceService.findByName("test"))
            .thenReturn(Optional.of(ns));
        when(topicService.isNamespaceOwnerOfTopic(any(), any())).thenReturn(true);
        when(topicService.findByName(ns, "test.topic")).thenReturn(Optional.empty());

        var response = topicController.apply("test", topic, true);
        assertEquals("created", response.header("X-Ns4kafka-Result"));
        verify(topicService, never()).create(topic);
    }

    @Test
    void createNewTopicFailQuotaValidation() {
        Namespace ns = Namespace.builder()
            .metadata(ObjectMeta.builder()
                .name("test")
                .cluster("local")
                .build())
            .spec(NamespaceSpec.builder()
                .topicValidator(TopicValidator.makeDefault())
                .build())
            .build();
        Topic topic = Topic.builder()
            .metadata(ObjectMeta.builder()
                .name("test.topic")
                .build())
            .spec(Topic.TopicSpec.builder()
                .replicationFactor(3)
                .partitions(3)
                .configs(Map.of("cleanup.policy", "delete",
                    "min.insync.replicas", "2",
                    "retention.ms", "60000"))
                .build())
            .build();

        when(namespaceService.findByName("test"))
            .thenReturn(Optional.of(ns));
        when(topicService.isNamespaceOwnerOfTopic(any(), any())).thenReturn(true);
        when(topicService.findByName(ns, "test.topic")).thenReturn(Optional.empty());
        when(resourceQuotaService.validateTopicQuota(ns, Optional.empty(), topic)).thenReturn(List.of("Quota error"));

        ResourceValidationException actual = assertThrows(ResourceValidationException.class,
            () -> topicController.apply("test", topic, false));
        assertEquals(1, actual.getValidationErrors().size());
        assertLinesMatch(List.of("Quota error"), actual.getValidationErrors());
    }

    @Test
    void importTopic() throws InterruptedException, ExecutionException, TimeoutException {
        Namespace ns = Namespace.builder()
            .metadata(ObjectMeta.builder()
                .name("test")
                .cluster("local")
                .build())
            .spec(NamespaceSpec.builder()
                .topicValidator(TopicValidator.makeDefault())
                .build())
            .build();

        Topic topic1 = Topic.builder()
            .metadata(ObjectMeta.builder()
                .name("test.topic1")
                .build())
            .spec(Topic.TopicSpec.builder()
                .replicationFactor(3)
                .partitions(3)
                .configs(Map.of("cleanup.policy", "delete",
                    "min.insync.replicas", "2",
                    "retention.ms", "60000"))
                .build())
            .build();

        Topic topic2 = Topic.builder()
            .metadata(ObjectMeta.builder()
                .name("test.topic2")
                .build())
            .spec(Topic.TopicSpec.builder()
                .replicationFactor(3)
                .partitions(3)
                .configs(Map.of("cleanup.policy", "delete",
                    "min.insync.replicas", "2",
                    "retention.ms", "60000"))
                .build())
            .build();

        when(namespaceService.findByName("test"))
            .thenReturn(Optional.of(ns));
        when(topicService.listUnsynchronizedTopics(ns))
            .thenReturn(List.of(topic1, topic2));
        when(topicService.create(topic1)).thenReturn(topic1);
        when(topicService.create(topic2)).thenReturn(topic2);


        List<Topic> actual = topicController.importResources("test", false);

        assertTrue(actual.stream()
            .anyMatch(t ->
                t.getMetadata().getName().equals("test.topic1")
                    && t.getStatus().getMessage().equals("Imported from cluster")
                    && t.getStatus().getPhase().equals(Topic.TopicPhase.Success)
            ));

        assertTrue(actual.stream()
            .anyMatch(t ->
                t.getMetadata().getName().equals("test.topic2")
                    && t.getStatus().getMessage().equals("Imported from cluster")
                    && t.getStatus().getPhase().equals(Topic.TopicPhase.Success)
            ));

        Assertions.assertFalse(actual.stream()
            .anyMatch(t ->
                t.getMetadata().getName().equals("test.topic3")
            ));
    }

    @Test
    void importTopicDryRun() throws InterruptedException, ExecutionException, TimeoutException {
        Namespace ns = Namespace.builder()
            .metadata(ObjectMeta.builder()
                .name("test")
                .cluster("local")
                .build())
            .spec(NamespaceSpec.builder()
                .topicValidator(TopicValidator.makeDefault())
                .build())
            .build();

        Topic topic1 = Topic.builder()
            .metadata(ObjectMeta.builder()
                .name("test.topic1")
                .build())
            .spec(Topic.TopicSpec.builder()
                .replicationFactor(3)
                .partitions(3)
                .configs(Map.of("cleanup.policy", "delete",
                    "min.insync.replicas", "2",
                    "retention.ms", "60000"))
                .build())
            .build();

        Topic topic2 = Topic.builder()
            .metadata(ObjectMeta.builder()
                .name("test.topic2")
                .build())
            .spec(Topic.TopicSpec.builder()
                .replicationFactor(3)
                .partitions(3)
                .configs(Map.of("cleanup.policy", "delete",
                    "min.insync.replicas", "2",
                    "retention.ms", "60000"))
                .build())
            .build();

        when(namespaceService.findByName("test"))
            .thenReturn(Optional.of(ns));
        when(topicService.listUnsynchronizedTopics(ns))
            .thenReturn(List.of(topic1, topic2));

        List<Topic> actual = topicController.importResources("test", true);

        assertTrue(actual.stream()
            .anyMatch(t ->
                t.getMetadata().getName().equals("test.topic1")
                    && t.getStatus().getMessage().equals("Imported from cluster")
                    && t.getStatus().getPhase().equals(Topic.TopicPhase.Success)
            ));

        assertTrue(actual.stream()
            .anyMatch(t ->
                t.getMetadata().getName().equals("test.topic2")
                    && t.getStatus().getMessage().equals("Imported from cluster")
                    && t.getStatus().getPhase().equals(Topic.TopicPhase.Success)
            ));

        Assertions.assertFalse(actual.stream()
            .anyMatch(t ->
                t.getMetadata().getName().equals("test.topic3")
            ));
    }

    @Test
    void deleteRecordsSuccess() throws ExecutionException, InterruptedException {
        Namespace ns = Namespace.builder()
            .metadata(ObjectMeta.builder()
                .name("test")
                .cluster("local")
                .build())
            .build();

        Topic toEmpty = Topic.builder().metadata(ObjectMeta.builder().name("topic.empty").build()).build();

        Map<TopicPartition, Long> partitionsToDelete = Map.of(
            new TopicPartition("topic.empty", 0), 100L,
            new TopicPartition("topic.empty", 1), 101L);

        when(namespaceService.findByName("test"))
            .thenReturn(Optional.of(ns));
        when(topicService.isNamespaceOwnerOfTopic("test", "topic.empty"))
            .thenReturn(true);
        when(topicService.validateDeleteRecordsTopic(toEmpty))
            .thenReturn(List.of());
        when(topicService.findByName(ns, "topic.empty"))
            .thenReturn(Optional.of(toEmpty));
        when(topicService.prepareRecordsToDelete(toEmpty))
            .thenReturn(partitionsToDelete);
        when(topicService.deleteRecords(ArgumentMatchers.eq(toEmpty), anyMap()))
            .thenReturn(partitionsToDelete);

        List<DeleteRecordsResponse> actual = topicController.deleteRecords("test", "topic.empty", false);

        DeleteRecordsResponse resultPartition0 = actual
            .stream()
            .filter(deleteRecord -> deleteRecord.getSpec().getPartition() == 0)
            .findFirst()
            .orElse(null);

        assertEquals(2L, actual.size());

        assertNotNull(resultPartition0);
        assertEquals(100L, resultPartition0.getSpec().getOffset());
        assertEquals(0, resultPartition0.getSpec().getPartition());
        assertEquals("topic.empty", resultPartition0.getSpec().getTopic());

        DeleteRecordsResponse resultPartition1 = actual
            .stream()
            .filter(deleteRecord -> deleteRecord.getSpec().getPartition() == 1)
            .findFirst()
            .orElse(null);

        assertNotNull(resultPartition1);
        assertEquals(101L, resultPartition1.getSpec().getOffset());
        assertEquals(1, resultPartition1.getSpec().getPartition());
        assertEquals("topic.empty", resultPartition1.getSpec().getTopic());
    }

    @Test
    void deleteRecordsCompactedTopic() {
        Namespace ns = Namespace.builder()
            .metadata(ObjectMeta.builder()
                .name("test")
                .cluster("local")
                .build())
            .build();

        Topic toEmpty = Topic.builder().metadata(ObjectMeta.builder().name("topic.empty").build()).build();

        when(namespaceService.findByName("test"))
            .thenReturn(Optional.of(ns));
        when(topicService.isNamespaceOwnerOfTopic("test", "topic.empty"))
            .thenReturn(true);
        when(topicService.validateDeleteRecordsTopic(toEmpty))
            .thenReturn(List.of("Cannot delete records on a compacted topic. Please delete and recreate the topic."));
        when(topicService.findByName(ns, "topic.empty"))
            .thenReturn(Optional.of(toEmpty));

        ResourceValidationException actual = assertThrows(ResourceValidationException.class,
            () -> topicController.deleteRecords("test", "topic.empty", false));

        assertEquals(1, actual.getValidationErrors().size());
        assertLinesMatch(List.of("Cannot delete records on a compacted topic. Please delete and recreate the topic."),
            actual.getValidationErrors());
    }

    @Test
    void deleteRecordsDryRun() throws InterruptedException, ExecutionException {
        Namespace ns = Namespace.builder()
            .metadata(ObjectMeta.builder()
                .name("test")
                .cluster("local")
                .build())
            .build();

        Topic toEmpty = Topic.builder().metadata(ObjectMeta.builder().name("topic.empty").build()).build();

        Map<TopicPartition, Long> partitionsToDelete = Map.of(
            new TopicPartition("topic.empty", 0), 100L,
            new TopicPartition("topic.empty", 1), 101L);

        when(namespaceService.findByName("test"))
            .thenReturn(Optional.of(ns));
        when(topicService.isNamespaceOwnerOfTopic("test", "topic.empty"))
            .thenReturn(true);
        when(topicService.validateDeleteRecordsTopic(toEmpty))
            .thenReturn(List.of());
        when(topicService.findByName(ns, "topic.empty"))
            .thenReturn(Optional.of(toEmpty));
        when(topicService.prepareRecordsToDelete(toEmpty))
            .thenReturn(partitionsToDelete);

        List<DeleteRecordsResponse> actual = topicController.deleteRecords("test", "topic.empty", true);

        DeleteRecordsResponse resultPartition0 = actual
            .stream()
            .filter(deleteRecord -> deleteRecord.getSpec().getPartition() == 0)
            .findFirst()
            .orElse(null);

        assertEquals(2L, actual.size());

        assertNotNull(resultPartition0);
        assertEquals(100L, resultPartition0.getSpec().getOffset());
        assertEquals(0, resultPartition0.getSpec().getPartition());
        assertEquals("topic.empty", resultPartition0.getSpec().getTopic());

        DeleteRecordsResponse resultPartition1 = actual
            .stream()
            .filter(deleteRecord -> deleteRecord.getSpec().getPartition() == 1)
            .findFirst()
            .orElse(null);

        assertNotNull(resultPartition1);
        assertEquals(101L, resultPartition1.getSpec().getOffset());
        assertEquals(1, resultPartition1.getSpec().getPartition());
        assertEquals("topic.empty", resultPartition1.getSpec().getTopic());

        verify(topicService, never()).deleteRecords(any(), anyMap());
    }

    @Test
    void deleteRecordsNotOwner() {
        Namespace ns = Namespace.builder()
            .metadata(ObjectMeta.builder()
                .name("test")
                .cluster("local")
                .build())
            .build();

        when(namespaceService.findByName("test"))
            .thenReturn(Optional.of(ns));
        when(topicService.isNamespaceOwnerOfTopic("test", "topic.empty"))
            .thenReturn(false);

        ResourceValidationException actual = assertThrows(ResourceValidationException.class,
            () -> topicController.deleteRecords("test", "topic.empty", false));

        assertEquals(1, actual.getValidationErrors().size());
        assertLinesMatch(List.of("Namespace not owner of this topic \"topic.empty\"."),
            actual.getValidationErrors());
    }

    @Test
    void deleteRecordsNotExistingTopic() {
        Namespace ns = Namespace.builder()
            .metadata(ObjectMeta.builder()
                .name("test")
                .cluster("local")
                .build())
            .build();

        when(namespaceService.findByName("test"))
            .thenReturn(Optional.of(ns));
        when(topicService.isNamespaceOwnerOfTopic("test", "topic.empty"))
            .thenReturn(true);
        when(topicService.findByName(ns, "topic.empty"))
            .thenReturn(Optional.empty());

        ResourceValidationException actual = assertThrows(ResourceValidationException.class,
            () -> topicController.deleteRecords("test", "topic.empty", false));

        assertEquals(1, actual.getValidationErrors().size());
        assertLinesMatch(List.of("Topic \"topic.empty\" does not exist."),
            actual.getValidationErrors());
    }

    @Test
    void createCollidingTopic() throws InterruptedException, ExecutionException, TimeoutException {
        Namespace ns = Namespace.builder()
            .metadata(ObjectMeta.builder()
                .name("test")
                .cluster("local")
                .build())
            .spec(NamespaceSpec.builder()
                .topicValidator(TopicValidator.makeDefault())
                .build())
            .build();
        Topic topic = Topic.builder()
            .metadata(ObjectMeta.builder()
                .name("test.topic")
                .build())
            .spec(Topic.TopicSpec.builder()
                .replicationFactor(3)
                .partitions(3)
                .configs(Map.of("cleanup.policy", "delete",
                    "min.insync.replicas", "2",
                    "retention.ms", "60000"))
                .build())
            .build();

        when(namespaceService.findByName("test"))
            .thenReturn(Optional.of(ns));
        when(topicService.isNamespaceOwnerOfTopic(any(), any())).thenReturn(true);
        when(topicService.findByName(ns, "test.topic")).thenReturn(Optional.empty());
        when(topicService.findCollidingTopics(ns, topic)).thenReturn(List.of("test_topic"));

        ResourceValidationException actual =
            assertThrows(ResourceValidationException.class, () -> topicController.apply("test", topic, false));
        assertEquals(1, actual.getValidationErrors().size());
        assertLinesMatch(
            List.of("Topic test.topic collides with existing topics: test_topic."),
            actual.getValidationErrors());
    }
}<|MERGE_RESOLUTION|>--- conflicted
+++ resolved
@@ -43,7 +43,6 @@
 import org.mockito.Mock;
 import org.mockito.junit.jupiter.MockitoExtension;
 
-<<<<<<< HEAD
 import java.util.*;
 import java.util.concurrent.ExecutionException;
 import java.util.concurrent.TimeoutException;
@@ -52,8 +51,7 @@
 import static org.mockito.ArgumentMatchers.any;
 import static org.mockito.Mockito.*;
 
-=======
->>>>>>> a1764e0b
+
 @ExtendWith(MockitoExtension.class)
 class TopicControllerTest {
     @Mock
@@ -238,20 +236,6 @@
             .build();
 
         Topic topic = Topic.builder()
-<<<<<<< HEAD
-                .metadata(ObjectMeta.builder()
-                        .name("test.topic")
-                        .build())
-                .spec(Topic.TopicSpec.builder()
-                        .replicationFactor(3)
-                        .partitions(3)
-                        .tags(List.of("TAG_TEST"))
-                        .configs(Map.of("cleanup.policy","delete",
-                                        "min.insync.replicas", "2",
-                                        "retention.ms", "60000"))
-                        .build())
-                .build();
-=======
             .metadata(ObjectMeta.builder()
                 .name("test.topic")
                 .build())
@@ -263,7 +247,6 @@
                     "retention.ms", "60000"))
                 .build())
             .build();
->>>>>>> a1764e0b
 
         when(namespaceService.findByName("test"))
             .thenReturn(Optional.of(ns));
@@ -377,7 +360,6 @@
         assertEquals("test.topic", actual.getMetadata().getName());
     }
 
-<<<<<<< HEAD
     /**
      * Validate topic update with two new tags
      * @throws InterruptedException Any interrupted exception
@@ -505,8 +487,6 @@
     /**
      * Validate topic update when there are validations errors
      */
-=======
->>>>>>> a1764e0b
     @Test
     void updateTopicValidationErrors() {
         Namespace ns = Namespace.builder()
@@ -571,36 +551,6 @@
             .build();
 
         Topic existing = Topic.builder()
-<<<<<<< HEAD
-                .metadata(ObjectMeta.builder()
-                        .name("test.topic")
-                        .namespace("test")
-                        .cluster("local")
-                        .build())
-                .spec(Topic.TopicSpec.builder()
-                        .replicationFactor(3)
-                        .partitions(3)
-                        .tags(Collections.emptyList())
-                        .configs(Map.of("cleanup.policy","compact",
-                                "min.insync.replicas", "2",
-                                "retention.ms", "60000"))
-                        .build())
-                .build();
-
-        Topic topic = Topic.builder()
-                .metadata(ObjectMeta.builder()
-                        .name("test.topic")
-                        .build())
-                .spec(Topic.TopicSpec.builder()
-                        .replicationFactor(3)
-                        .partitions(3)
-                        .tags(Collections.emptyList())
-                        .configs(Map.of("cleanup.policy","compact",
-                                "min.insync.replicas", "2",
-                                "retention.ms", "60000"))
-                        .build())
-                .build();
-=======
             .metadata(ObjectMeta.builder()
                 .name("test.topic")
                 .namespace("test")
@@ -627,7 +577,6 @@
                     "retention.ms", "60000"))
                 .build())
             .build();
->>>>>>> a1764e0b
 
         when(namespaceService.findByName("test"))
             .thenReturn(Optional.of(ns));
